--- conflicted
+++ resolved
@@ -23,13 +23,9 @@
 import (
 	"os"
 
-<<<<<<< HEAD
+	"github.com/urfave/cli"
+
 	"github.com/temporalio/temporal/tools/common/schema"
-=======
->>>>>>> e58ce1a8
-	"github.com/urfave/cli"
-
-	"github.com/uber/cadence/tools/common/schema"
 )
 
 // RunTool runs the cadence-cassandra-tool command line tool
