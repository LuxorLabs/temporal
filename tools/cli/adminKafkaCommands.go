// The MIT License
//
// Copyright (c) 2020 Temporal Technologies Inc.  All rights reserved.
//
// Copyright (c) 2020 Uber Technologies, Inc.
//
// Permission is hereby granted, free of charge, to any person obtaining a copy
// of this software and associated documentation files (the "Software"), to deal
// in the Software without restriction, including without limitation the rights
// to use, copy, modify, merge, publish, distribute, sublicense, and/or sell
// copies of the Software, and to permit persons to whom the Software is
// furnished to do so, subject to the following conditions:
//
// The above copyright notice and this permission notice shall be included in
// all copies or substantial portions of the Software.
//
// THE SOFTWARE IS PROVIDED "AS IS", WITHOUT WARRANTY OF ANY KIND, EXPRESS OR
// IMPLIED, INCLUDING BUT NOT LIMITED TO THE WARRANTIES OF MERCHANTABILITY,
// FITNESS FOR A PARTICULAR PURPOSE AND NONINFRINGEMENT. IN NO EVENT SHALL THE
// AUTHORS OR COPYRIGHT HOLDERS BE LIABLE FOR ANY CLAIM, DAMAGES OR OTHER
// LIABILITY, WHETHER IN AN ACTION OF CONTRACT, TORT OR OTHERWISE, ARISING FROM,
// OUT OF OR IN CONNECTION WITH THE SOFTWARE OR THE USE OR OTHER DEALINGS IN
// THE SOFTWARE.

package cli

import (
	"bufio"
	"bytes"
	"context"
	"crypto/tls"
	"errors"
	"fmt"
	"io"
	"io/ioutil"
	"os"
	"regexp"
	"runtime"
	"strconv"
	"strings"
	"sync/atomic"
	"time"

	"github.com/Shopify/sarama"
	cluster "github.com/bsm/sarama-cluster"
	"github.com/gocql/gocql"
	"github.com/urfave/cli"
<<<<<<< HEAD
	commonpb "go.temporal.io/temporal-proto/common/v1"
	enumspb "go.temporal.io/temporal-proto/enums/v1"
	yaml "gopkg.in/yaml.v2"

	indexergenpb "github.com/temporalio/temporal/.gen/proto/indexer/v1"
	"github.com/temporalio/temporal/.gen/proto/persistenceblobs/v1"
	replicationgenpb "github.com/temporalio/temporal/.gen/proto/replication/v1"
	"github.com/temporalio/temporal/common"
	"github.com/temporalio/temporal/common/auth"
	"github.com/temporalio/temporal/common/codec"
	"github.com/temporalio/temporal/common/convert"
	"github.com/temporalio/temporal/common/log/loggerimpl"
	"github.com/temporalio/temporal/common/messaging"
	"github.com/temporalio/temporal/common/persistence"
	"github.com/temporalio/temporal/common/persistence/cassandra"
	"github.com/temporalio/temporal/common/service/dynamicconfig"
	"github.com/temporalio/temporal/service/history"
=======
	"go.uber.org/thriftrw/protocol"
	"go.uber.org/thriftrw/wire"
	"gopkg.in/yaml.v2"

	"github.com/uber/cadence/.gen/go/admin"
	serverAdmin "github.com/uber/cadence/.gen/go/admin/adminserviceclient"
	"github.com/uber/cadence/.gen/go/indexer"
	"github.com/uber/cadence/.gen/go/replicator"
	"github.com/uber/cadence/.gen/go/shared"
	"github.com/uber/cadence/common"
	"github.com/uber/cadence/common/auth"
	"github.com/uber/cadence/common/log/loggerimpl"
	"github.com/uber/cadence/common/messaging"
	"github.com/uber/cadence/common/persistence"
	"github.com/uber/cadence/common/persistence/cassandra"
	"github.com/uber/cadence/common/service/dynamicconfig"
	"github.com/uber/cadence/service/history"
>>>>>>> a8af61ba
)

type filterFn func(*replicationgenpb.ReplicationTask) bool
type filterFnForVisibility func(*indexergenpb.Message) bool

type kafkaMessageType int

const (
	kafkaMessageTypeReplicationTask kafkaMessageType = iota
	kafkaMessageTypeVisibilityMsg
)

const (
	bufferSize                       = 8192
	preambleVersion0            byte = 0x59
	malformedMessage                 = "Input was malformed"
	chanBufferSize                   = 10000
	maxRereplicateEventID            = 999999
	defaultResendContextTimeout      = 30 * time.Second
)

var (
	r = regexp.MustCompile(`Partition: .*?, Offset: .*?, Key: .*?`)
)

type writerChannel struct {
	Type                   kafkaMessageType
	ReplicationTaskChannel chan *replicationgenpb.ReplicationTask
	VisibilityMsgChannel   chan *indexergenpb.Message
}

func newWriterChannel(messageType kafkaMessageType) *writerChannel {
	ch := &writerChannel{
		Type: messageType,
	}
	switch messageType {
	case kafkaMessageTypeReplicationTask:
		ch.ReplicationTaskChannel = make(chan *replicationgenpb.ReplicationTask, chanBufferSize)
	case kafkaMessageTypeVisibilityMsg:
		ch.VisibilityMsgChannel = make(chan *indexergenpb.Message, chanBufferSize)
	}
	return ch
}

func (ch *writerChannel) Close() {
	if ch.ReplicationTaskChannel != nil {
		close(ch.ReplicationTaskChannel)
	}
	if ch.VisibilityMsgChannel != nil {
		close(ch.VisibilityMsgChannel)
	}
}

// AdminKafkaParse parses the output of k8read and outputs replication tasks
func AdminKafkaParse(c *cli.Context) {
	inputFile := getInputFile(c.String(FlagInputFile))
	outputFile := getOutputFile(c.String(FlagOutputFilename))

	defer inputFile.Close()
	defer outputFile.Close()

	readerCh := make(chan []byte, chanBufferSize)
	writerCh := newWriterChannel(kafkaMessageType(c.Int(FlagMessageType)))
	doneCh := make(chan struct{})

	var skippedCount int32
	skipErrMode := c.Bool(FlagSkipErrorMode)

	go startReader(inputFile, readerCh)
	go startParser(readerCh, writerCh, skipErrMode, &skippedCount)
	go startWriter(outputFile, writerCh, doneCh, &skippedCount, c)

	<-doneCh

	if skipErrMode {
		fmt.Printf("%v messages were skipped due to errors in parsing", atomic.LoadInt32(&skippedCount))
	}
}

func buildFilterFn(workflowID, runID string) filterFn {
	return func(task *replicationgenpb.ReplicationTask) bool {
		if len(workflowID) != 0 || len(runID) != 0 {
			if task.GetHistoryTaskAttributes() == nil {
				return false
			}
		}
		if len(workflowID) != 0 && task.GetHistoryTaskAttributes().GetWorkflowId() != workflowID {
			return false
		}
		if len(runID) != 0 && task.GetHistoryTaskAttributes().GetRunId() != runID {
			return false
		}
		return true
	}
}

func buildFilterFnForVisibility(workflowID, runID string) filterFnForVisibility {
	return func(msg *indexergenpb.Message) bool {
		if len(workflowID) != 0 && msg.GetWorkflowId() != workflowID {
			return false
		}
		if len(runID) != 0 && msg.GetRunId() != runID {
			return false
		}
		return true
	}
}

func getInputFile(inputFile string) *os.File {
	if len(inputFile) == 0 {
		info, err := os.Stdin.Stat()
		if err != nil {
			ErrorAndExit("Failed to stat stdin file handle", err)
		}
		if info.Mode()&os.ModeCharDevice != 0 || info.Size() <= 0 {
			fmt.Println("Misuse of pipe mode")
			os.Exit(1)
		}
		return os.Stdin
	}
	// This code is executed from the CLI. All user input is from a CLI user.
	// #nosec
	f, err := os.Open(inputFile)
	if err != nil {
		ErrorAndExit(fmt.Sprintf("Failed to open input file for reading: %v", inputFile), err)
	}
	return f
}

func getOutputFile(outputFile string) *os.File {
	if len(outputFile) == 0 {
		return os.Stdout
	}
	f, err := os.Create(outputFile)
	if err != nil {
		ErrorAndExit("failed to create output file", err)
	}
	return f
}

func startReader(file *os.File, readerCh chan<- []byte) {
	defer close(readerCh)
	reader := bufio.NewReader(file)

	for {
		buf := make([]byte, bufferSize)
		n, err := reader.Read(buf)
		if err != nil {
			if err != io.EOF {
				ErrorAndExit("Failed to read from reader", err)
			} else {
				break
			}

		}
		buf = buf[:n]
		readerCh <- buf
	}
}

func startParser(readerCh <-chan []byte, writerCh *writerChannel, skipErrors bool, skippedCount *int32) {
	defer writerCh.Close()

	var buffer []byte
Loop:
	for {
		select {
		case data, ok := <-readerCh:
			if !ok {
				break Loop
			}
			buffer = append(buffer, data...)
			data, nextBuffer := splitBuffer(buffer)
			buffer = nextBuffer
			parse(data, skipErrors, skippedCount, writerCh)
		}
	}
	parse(buffer, skipErrors, skippedCount, writerCh)
}

func startWriter(
	outputFile *os.File,
	writerCh *writerChannel,
	doneCh chan struct{},
	skippedCount *int32,
	c *cli.Context,
) {

	defer close(doneCh)

	skipErrMode := c.Bool(FlagSkipErrorMode)
	headerMode := c.Bool(FlagHeadersMode)

	switch writerCh.Type {
	case kafkaMessageTypeReplicationTask:
		writeReplicationTask(outputFile, writerCh, skippedCount, skipErrMode, headerMode, c)
	case kafkaMessageTypeVisibilityMsg:
		writeVisibilityMessage(outputFile, writerCh, skippedCount, skipErrMode, headerMode, c)
	}
}

func writeReplicationTask(
	outputFile *os.File,
	writerCh *writerChannel,
	skippedCount *int32,
	skipErrMode bool,
	headerMode bool,
	c *cli.Context,
) {
	filter := buildFilterFn(c.String(FlagWorkflowID), c.String(FlagRunID))
	encoder := codec.NewJSONPBEncoder()
Loop:
	for {
		select {
		case task, ok := <-writerCh.ReplicationTaskChannel:
			if !ok {
				break Loop
			}
			if filter(task) {
				jsonStr, err := encoder.Encode(task)
				if err != nil {
					if !skipErrMode {
						ErrorAndExit(malformedMessage, fmt.Errorf("failed to encode into json, err: %v", err))
					} else {
						atomic.AddInt32(skippedCount, 1)
						continue Loop
					}
				}

				var outStr string
				if !headerMode {
					outStr = string(jsonStr)
				} else {
					outStr = fmt.Sprintf(
						"%v, %v, %v, %v, %v",
						task.GetHistoryTaskAttributes().GetNamespaceId(),
						task.GetHistoryTaskAttributes().GetWorkflowId(),
						task.GetHistoryTaskAttributes().GetRunId(),
						task.GetHistoryTaskAttributes().GetFirstEventId(),
						task.GetHistoryTaskAttributes().GetNextEventId(),
					)
				}
				_, err = outputFile.WriteString(fmt.Sprintf("%v\n", outStr))
				if err != nil {
					ErrorAndExit("Failed to write to file", fmt.Errorf("err: %v", err))
				}
			}
		}
	}
}

func writeVisibilityMessage(
	outputFile *os.File,
	writerCh *writerChannel,
	skippedCount *int32,
	skipErrMode bool,
	headerMode bool,
	c *cli.Context,
) {
	filter := buildFilterFnForVisibility(c.String(FlagWorkflowID), c.String(FlagRunID))
	encoder := codec.NewJSONPBEncoder()
Loop:
	for {
		select {
		case msg, ok := <-writerCh.VisibilityMsgChannel:
			if !ok {
				break Loop
			}
			if filter(msg) {
				jsonStr, err := encoder.Encode(msg)
				if err != nil {
					if !skipErrMode {
						ErrorAndExit(malformedMessage, fmt.Errorf("failed to encode into json, err: %v", err))
					} else {
						atomic.AddInt32(skippedCount, 1)
						continue Loop
					}
				}

				var outStr string
				if !headerMode {
					outStr = string(jsonStr)
				} else {
					outStr = fmt.Sprintf(
						"%v, %v, %v, %v, %v",
						msg.GetNamespaceId(),
						msg.GetWorkflowId(),
						msg.GetRunId(),
						msg.GetMessageType().String(),
						msg.GetVersion(),
					)
				}
				_, err = outputFile.WriteString(fmt.Sprintf("%v\n", outStr))
				if err != nil {
					ErrorAndExit("Failed to write to file", fmt.Errorf("err: %v", err))
				}
			}
		}
	}
}

func splitBuffer(buffer []byte) ([]byte, []byte) {
	matches := r.FindAllIndex(buffer, -1)
	if len(matches) == 0 {
		ErrorAndExit(malformedMessage, errors.New("header not found, did you generate dump with -v"))
	}
	splitIndex := matches[len(matches)-1][0]
	return buffer[:splitIndex], buffer[splitIndex:]
}

func parse(bytes []byte, skipErrors bool, skippedCount *int32, writerCh *writerChannel) {
	messages, skippedGetMsgCount := getMessages(bytes, skipErrors)
	switch writerCh.Type {
	case kafkaMessageTypeReplicationTask:
		msgs, skippedDeserializeCount := deserializeMessages(messages, skipErrors)
		atomic.AddInt32(skippedCount, skippedGetMsgCount+skippedDeserializeCount)
		for _, msg := range msgs {
			writerCh.ReplicationTaskChannel <- msg
		}
	case kafkaMessageTypeVisibilityMsg:
		msgs, skippedDeserializeCount := deserializeVisibilityMessages(messages, skipErrors)
		atomic.AddInt32(skippedCount, skippedGetMsgCount+skippedDeserializeCount)
		for _, msg := range msgs {
			writerCh.VisibilityMsgChannel <- msg
		}
	}
}

func getMessages(data []byte, skipErrors bool) ([][]byte, int32) {
	str := string(data)
	messagesWithHeaders := r.Split(str, -1)
	if len(messagesWithHeaders[0]) != 0 {
		ErrorAndExit(malformedMessage, errors.New("got data chunk to handle that does not start with valid header"))
	}
	messagesWithHeaders = messagesWithHeaders[1:]
	var rawMessages [][]byte
	var skipped int32
	for _, m := range messagesWithHeaders {
		if len(m) == 0 {
			ErrorAndExit(malformedMessage, errors.New("got empty message between valid headers"))
		}
		curr := []byte(m)
		messageStart := bytes.Index(curr, []byte{preambleVersion0})
		if messageStart == -1 {
			if !skipErrors {
				ErrorAndExit(malformedMessage, errors.New("failed to find message preamble"))
			} else {
				skipped++
				continue
			}
		}
		rawMessages = append(rawMessages, curr[messageStart:])
	}
	return rawMessages, skipped
}

func deserializeMessages(messages [][]byte, skipErrors bool) ([]*replicationgenpb.ReplicationTask, int32) {
	var replicationTasks []*replicationgenpb.ReplicationTask
	var skipped int32
	for _, m := range messages {
		var task replicationgenpb.ReplicationTask
		err := decode(m, &task)
		if err != nil {
			if !skipErrors {
				ErrorAndExit(malformedMessage, err)
			} else {
				skipped++
				continue
			}
		}
		replicationTasks = append(replicationTasks, &task)
	}
	return replicationTasks, skipped
}

func decode(message []byte, val *replicationgenpb.ReplicationTask) error {
	// TODO (shtin): Current proto implementation is most likely broken. It used to be:
	// reader := bytes.NewReader(message[1:])
	// wireVal, err := protocol.Binary.Decode(reader, wire.TStruct)
	// if err != nil {
	// 	return err
	// }
	// return val.FromWire(wireVal)

	return val.Unmarshal(message)
}

func deserializeVisibilityMessages(messages [][]byte, skipErrors bool) ([]*indexergenpb.Message, int32) {
	var visibilityMessages []*indexergenpb.Message
	var skipped int32
	for _, m := range messages {
		var msg indexergenpb.Message
		err := decodeVisibility(m, &msg)
		if err != nil {
			if !skipErrors {
				ErrorAndExit(malformedMessage, err)
			} else {
				skipped++
				continue
			}
		}
		visibilityMessages = append(visibilityMessages, &msg)
	}
	return visibilityMessages, skipped
}

func decodeVisibility(message []byte, val *indexergenpb.Message) error {
	// TODO (shtin): Current proto implementation is most likely broken. It used to be:
	// reader := bytes.NewReader(message[1:])
	// wireVal, err := protocol.Binary.Decode(reader, wire.TStruct)
	// if err != nil {
	// 	return err
	// }
	// return val.FromWire(wireVal)
	return val.Unmarshal(message)
}

// ClustersConfig describes the kafka clusters
type ClustersConfig struct {
	Clusters map[string]messaging.ClusterConfig
	TLS      auth.TLS
}

<<<<<<< HEAD
func doRereplicate(shardID int, namespaceID, wid, rid string, minID, maxID int64, targets []string, producer messaging.Producer, session *gocql.Session) {
=======
func doRereplicate(
	ctx context.Context,
	shardID int,
	domainID string,
	wid string,
	rid string,
	minID int64,
	maxID int64,
	startVersion *int64,
	targets []string,
	producer messaging.Producer,
	session *gocql.Session,
	adminClient serverAdmin.Interface,
) {

>>>>>>> a8af61ba
	if minID <= 0 {
		minID = 1
	}
	if maxID == 0 {
		maxID = maxRereplicateEventID
	}

	histV2 := cassandra.NewHistoryV2PersistenceFromSession(session, loggerimpl.NewNopLogger())
	historyV2Mgr := persistence.NewHistoryV2ManagerImpl(histV2, loggerimpl.NewNopLogger(), dynamicconfig.GetIntPropertyFn(common.DefaultTransactionSizeLimit))

	exeM, _ := cassandra.NewWorkflowExecutionPersistence(shardID, session, loggerimpl.NewNopLogger())
	exeMgr := persistence.NewExecutionManagerImpl(exeM, loggerimpl.NewNopLogger())

	for {
		fmt.Printf("Start rereplicate for wid: %v, rid:%v \n", wid, rid)
		resp, err := exeMgr.GetWorkflowExecution(&persistence.GetWorkflowExecutionRequest{
			NamespaceID: namespaceID,
			Execution: commonpb.WorkflowExecution{
				WorkflowId: wid,
				RunId:      rid,
			},
		})
		if err != nil {
			ErrorAndExit("GetWorkflowExecution error", err)
		}

		versionHistories := resp.State.VersionHistories
		if versionHistories != nil {
			if startVersion == nil {
				ErrorAndExit("Use input file to resend NDC workflow is not support", nil)
			}
			if err := adminClient.ResendReplicationTasks(
				ctx,
				&admin.ResendReplicationTasksRequest{
					DomainID:      common.StringPtr(domainID),
					WorkflowID:    common.StringPtr(wid),
					RunID:         common.StringPtr(rid),
					RemoteCluster: common.StringPtr(targets[0]),
					StartVersion:  startVersion,
				},
			); err != nil {
				ErrorAndExit("Failed to resend ndc workflow", err)
			}
			return
		}

		currVersion := resp.State.ReplicationState.CurrentVersion
		repInfo := map[string]*replicationgenpb.ReplicationInfo{
			"": {
				Version:     currVersion,
				LastEventId: 0,
			},
		}

		exeInfo := resp.State.ExecutionInfo
		taskTemplate := &persistenceblobs.ReplicationTaskInfo{
			NamespaceId:         namespaceID,
			WorkflowId:          wid,
			RunId:               rid,
			Version:             currVersion,
			LastReplicationInfo: repInfo,
			BranchToken:         exeInfo.BranchToken,
		}

		_, historyBatches, err := history.GetAllHistory(historyV2Mgr, nil, true,
			minID, maxID, exeInfo.BranchToken, convert.IntPtr(shardID))

		if err != nil {
			ErrorAndExit("GetAllHistory error", err)
		}

		continueAsNew := false
		var newRunID string
		for _, batch := range historyBatches {

			events := batch.Events
			firstEvent := events[0]
			lastEvent := events[len(events)-1]
			if lastEvent.GetEventType() == enumspb.EVENT_TYPE_WORKFLOW_EXECUTION_CONTINUED_AS_NEW {
				continueAsNew = true
				newRunID = lastEvent.GetWorkflowExecutionContinuedAsNewEventAttributes().GetNewExecutionRunId()
				resp, err := exeMgr.GetWorkflowExecution(&persistence.GetWorkflowExecutionRequest{
					NamespaceID: namespaceID,
					Execution: commonpb.WorkflowExecution{
						WorkflowId: wid,
						RunId:      newRunID,
					},
				})
				if err != nil {
					ErrorAndExit("GetWorkflowExecution error", err)
				}
				taskTemplate.NewRunBranchToken = resp.State.ExecutionInfo.BranchToken
			}
			taskTemplate.Version = firstEvent.GetVersion()
			taskTemplate.FirstEventId = firstEvent.GetEventId()
			taskTemplate.NextEventId = lastEvent.GetEventId() + 1
			task, _, err := history.GenerateReplicationTask(targets, taskTemplate, historyV2Mgr, nil, batch, convert.IntPtr(shardID))
			if err != nil {
				ErrorAndExit("GenerateReplicationTask error", err)
			}
			err = producer.Publish(task)
			if err != nil {
				ErrorAndExit("Publish task error", err)
			}
			fmt.Printf("publish task successfully firstEventId %v, lastEventId %v \n", firstEvent.GetEventId(), lastEvent.GetEventId())
		}

		fmt.Printf("Done rereplicate for wid: %v, rid:%v \n", wid, rid)
		runtime.GC()
		if continueAsNew {
			rid = newRunID
			minID = 1
			maxID = maxRereplicateEventID
		} else {
			break
		}
	}
}

// AdminRereplicate parses will re-publish replication tasks to topic
func AdminRereplicate(c *cli.Context) {
	numberOfShards := c.Int(FlagNumberOfShards)
	if numberOfShards <= 0 {
		ErrorAndExit("numberOfShards is must be > 0", nil)
		return
	}
	target := getRequiredOption(c, FlagTargetCluster)
	targets := []string{target}

	session := connectToCassandra(c)
	adminClient := cFactory.ServerAdminClient(c)
	var startVersion *int64
	var producer messaging.Producer
	if c.IsSet(FlagStartEventVersion) {
		startVersion = common.Int64Ptr(c.Int64(FlagStartEventVersion))
	} else {
		producer = newKafkaProducer(c)
	}

	contextTimeout := defaultResendContextTimeout
	if c.GlobalIsSet(FlagContextTimeout) {
		contextTimeout = time.Duration(c.GlobalInt(FlagContextTimeout)) * time.Second
	}
	ctx, cancel := context.WithTimeout(context.Background(), contextTimeout)
	defer cancel()

	if c.IsSet(FlagInputFile) {
		inFile := c.String(FlagInputFile)
		// This code is executed from the CLI. All user input is from a CLI user.
		// parse namespaceID,workflowID,runID,minEventID,maxEventID
		// #nosec
		file, err := os.Open(inFile)
		if err != nil {
			ErrorAndExit("Open failed", err)
		}
		defer file.Close()

		scanner := bufio.NewScanner(file)
		idx := 0
		for scanner.Scan() {
			idx++
			line := strings.TrimSpace(scanner.Text())
			if len(line) == 0 {
				fmt.Printf("line %v is empty, skipped\n", idx)
				continue
			}
			cols := strings.Split(line, ",")
			if len(cols) < 3 {
				ErrorAndExit("Split failed", fmt.Errorf("line %v has less than 3 cols separated by comma, only %v ", idx, len(cols)))
			}
			fmt.Printf("Start processing line %v ...\n", idx)
			namespaceID := strings.TrimSpace(cols[0])
			wid := strings.TrimSpace(cols[1])
			rid := strings.TrimSpace(cols[2])
			var minID, maxID int64
			if len(cols) >= 4 {
				i, err := strconv.Atoi(strings.TrimSpace(cols[3]))
				if err != nil {
					ErrorAndExit(fmt.Sprintf("Atoi failed at lne %v", idx), err)
				}
				minID = int64(i)
			}
			if len(cols) >= 5 {
				i, err := strconv.Atoi(strings.TrimSpace(cols[4]))
				if err != nil {
					ErrorAndExit(fmt.Sprintf("Atoi failed at lne %v", idx), err)
				}
				maxID = int64(i)
			}

			shardID := common.WorkflowIDToHistoryShard(wid, numberOfShards)
<<<<<<< HEAD
			doRereplicate(shardID, namespaceID, wid, rid, minID, maxID, targets, producer, session)
=======
			doRereplicate(ctx, shardID, domainID, wid, rid, minID, maxID, startVersion, targets, producer, session, adminClient)
>>>>>>> a8af61ba
			fmt.Printf("Done processing line %v ...\n", idx)
		}
		if err := scanner.Err(); err != nil {
			ErrorAndExit("scanner failed", err)
		}
	} else {
		namespaceID := getRequiredOption(c, FlagNamespaceID)
		wid := getRequiredOption(c, FlagWorkflowID)
		rid := getRequiredOption(c, FlagRunID)
		minID := c.Int64(FlagMinEventID)
		maxID := c.Int64(FlagMaxEventID)
		shardID := common.WorkflowIDToHistoryShard(wid, numberOfShards)
<<<<<<< HEAD
		doRereplicate(shardID, namespaceID, wid, rid, minID, maxID, targets, producer, session)
=======

		doRereplicate(ctx, shardID, domainID, wid, rid, minID, maxID, startVersion, targets, producer, session, adminClient)
>>>>>>> a8af61ba
	}
}

func newKafkaProducer(c *cli.Context) messaging.Producer {
	hostFile := getRequiredOption(c, FlagHostFile)
	destCluster := getRequiredOption(c, FlagCluster)
	destTopic := getRequiredOption(c, FlagTopic)

	// initialize kafka producer
	destBrokers, tlsConfig, err := loadBrokerConfig(hostFile, destCluster)
	if err != nil {
		ErrorAndExit("", err)
	}

	config := sarama.NewConfig()
	config.Producer.RequiredAcks = sarama.WaitForAll
	config.Producer.Return.Successes = true
	if tlsConfig != nil {
		config.Net.TLS.Config = tlsConfig
		config.Net.TLS.Enable = true
	}
	sproducer, err := sarama.NewSyncProducer(destBrokers, config)
	if err != nil {
		ErrorAndExit("", err)
	}
	logger := loggerimpl.NewNopLogger()

	producer := messaging.NewKafkaProducer(destTopic, sproducer, logger)
	return producer
}

// AdminPurgeTopic is used to purge kafka topic
func AdminPurgeTopic(c *cli.Context) {
	hostFile := getRequiredOption(c, FlagHostFile)
	topic := getRequiredOption(c, FlagTopic)
	cluster := getRequiredOption(c, FlagCluster)
	group := getRequiredOption(c, FlagGroup)
	brokers, tlsConfig, err := loadBrokerConfig(hostFile, cluster)

	consumer := createConsumerAndWaitForReady(brokers, tlsConfig, group, topic)

	highWaterMarks, ok := consumer.HighWaterMarks()[topic]
	if !ok {
		ErrorAndExit("", fmt.Errorf("cannot find high watermark"))
	}
	fmt.Printf("Topic high watermark %v.\n", highWaterMarks)
	for partition, hi := range highWaterMarks {
		consumer.MarkPartitionOffset(topic, partition, hi-1, "")
		fmt.Printf("set partition offset %v:%v \n", partition, hi)
	}
	err = consumer.CommitOffsets()
	if err != nil {
		ErrorAndExit("fail to commit offset", err)
	}

	consumer = createConsumerAndWaitForReady(brokers, tlsConfig, group, topic)
	msg, ok := <-consumer.Messages()
	if !ok {
		fmt.Println("consumer channel is closed")
	}
	fmt.Printf("current offset sample: %v: %v \n", msg.Partition, msg.Offset)
}

// AdminMergeDLQ publish replication tasks from DLQ or JSON file
func AdminMergeDLQ(c *cli.Context) {
	hostFile := getRequiredOption(c, FlagHostFile)
	producer := newKafkaProducer(c)

	var err error
	var inFile string
	var tasks []*replicationgenpb.ReplicationTask
	if c.IsSet(FlagInputFile) && (c.IsSet(FlagInputCluster) || c.IsSet(FlagInputTopic) || c.IsSet(FlagStartOffset)) {
		ErrorAndExit("", fmt.Errorf("ONLY Either from JSON file or from DLQ topic"))
	}

	if c.IsSet(FlagInputFile) {
		inFile = c.String(FlagInputFile)
		// parse json input as replicaiton tasks
		tasks, err = parseReplicationTask(inFile)
		if err != nil {
			ErrorAndExit("", err)
		}
		// publish to topic
		for idx, t := range tasks {
			err := producer.Publish(t)
			if err != nil {
				fmt.Printf("cannot publish task %v to topic \n", idx)
				ErrorAndExit("", err)
			} else {
				fmt.Printf("replication task sent: %v firstId %v, nextId %v \n", idx, t.GetHistoryTaskAttributes().GetFirstEventId(), t.GetHistoryTaskAttributes().GetNextEventId())
			}
		}
	} else {
		fromTopic := getRequiredOption(c, FlagInputTopic)
		fromCluster := getRequiredOption(c, FlagInputCluster)
		startOffset := c.Int64(FlagStartOffset)
		group := getRequiredOption(c, FlagGroup)

		fromBrokers, tlsConfig, err := loadBrokerConfig(hostFile, fromCluster)
		if err != nil {
			ErrorAndExit("", err)
		}

		consumer := createConsumerAndWaitForReady(fromBrokers, tlsConfig, group, fromTopic)

		highWaterMarks, ok := consumer.HighWaterMarks()[fromTopic]
		if !ok {
			ErrorAndExit("", fmt.Errorf("cannot find high watermark"))
		}
		fmt.Printf("Topic high watermark %v.\n", highWaterMarks)
		for partition := range highWaterMarks {
			consumer.MarkPartitionOffset(fromTopic, partition, startOffset, "")
			fmt.Printf("reset offset %v:%v \n", partition, startOffset)
		}
		err = consumer.CommitOffsets()
		if err != nil {
			ErrorAndExit("fail to commit offset", err)
		}
		// create consumer again to make sure MarkPartitionOffset works
		consumer = createConsumerAndWaitForReady(fromBrokers, tlsConfig, group, fromTopic)

		for {
			select {
			case msg, ok := <-consumer.Messages():
				if !ok {
					return
				}
				if msg.Offset < startOffset {
					fmt.Printf("Wrong Message [%v],[%v] \n", msg.Partition, msg.Offset)
					ErrorAndExit("", fmt.Errorf("offset is not correct"))
					continue
				} else {
					var task replicationgenpb.ReplicationTask
					err := decode(msg.Value, &task)
					if err != nil {
						ErrorAndExit("failed to deserialize message due to error", err)
					}

					err = producer.Publish(&task)

					if err != nil {
						fmt.Printf("[Error] Message [%v],[%v] failed: %v\n", msg.Partition, msg.Offset, err)
					} else {
						fmt.Printf("Message [%v],[%v] succeeded\n", msg.Partition, msg.Offset)
					}
				}
				consumer.MarkOffset(msg, "")
			case <-time.After(time.Second * 5):
				fmt.Println("heartbeat: waiting for more messages, Ctrl+C to stop any time...")
			}
		}
	}
}

func createConsumerAndWaitForReady(brokers []string, tlsConfig *tls.Config, group, fromTopic string) *cluster.Consumer {
	config := cluster.NewConfig()
	config.Consumer.Return.Errors = true
	config.Consumer.Offsets.Initial = sarama.OffsetOldest
	if tlsConfig != nil {
		config.Net.TLS.Enable = true
		config.Net.TLS.Config = tlsConfig
	}

	config.Group.Return.Notifications = true

	client, err := cluster.NewClient(brokers, config)
	if err != nil {
		ErrorAndExit("", err)
	}

	consumer, err := cluster.NewConsumerFromClient(client, group, []string{fromTopic})
	if err != nil {
		ErrorAndExit("", err)
	}

	for ntf := range consumer.Notifications() {
		time.Sleep(time.Second)
		if partitions := ntf.Current[fromTopic]; len(partitions) > 0 && ntf.Type == cluster.RebalanceOK {
			break
		}
		fmt.Println("Waiting for consumer ready...")
	}
	return consumer
}

func parseReplicationTask(in string) (tasks []*replicationgenpb.ReplicationTask, err error) {
	// This code is executed from the CLI. All user input is from a CLI user.
	// #nosec
	file, err := os.Open(in)
	if err != nil {
		return nil, err
	}
	defer file.Close()

	reader := bufio.NewReaderSize(file, 1024*1024*3)
	idx := 0
	encoder := codec.NewJSONPBEncoder()
	for {
		idx++
		line, _, err := reader.ReadLine()
		if err != nil {
			if err != io.EOF {
				ErrorAndExit("Failed to read line", err)
			}
			break
		}

		if len(line) == 0 {
			fmt.Printf("line %v is empty, skipped\n", idx)
			continue
		}

		t := &replicationgenpb.ReplicationTask{}
		err = encoder.Decode(line, t)
		if err != nil {
			fmt.Printf("line %v cannot be deserialized to replicaiton task: %v.\n", idx, string(line))
			return nil, err
		}
		tasks = append(tasks, t)
	}

	return tasks, nil
}

func loadBrokerConfig(hostFile string, cluster string) ([]string, *tls.Config, error) {
	// This code is executed from the CLI and is only used to load config files
	// #nosec
	contents, err := ioutil.ReadFile(hostFile)
	if err != nil {
		return nil, nil, fmt.Errorf("failed to load kafka cluster info from %v., error: %v", hostFile, err)
	}
	clustersConfig := ClustersConfig{}
	if err := yaml.Unmarshal(contents, &clustersConfig); err != nil {
		return nil, nil, err
	}
	if len(clustersConfig.Clusters) != 0 {
		config, ok := clustersConfig.Clusters[cluster]
		if ok {
			brs := config.Brokers
			for i, b := range brs {
				if !strings.Contains(b, ":") {
					b += ":9092"
					brs[i] = b
				}
			}
			tlsConfig, err := messaging.CreateTLSConfig(clustersConfig.TLS)
			if err != nil {
				return nil, nil, fmt.Errorf(fmt.Sprintf("Error creating Kafka TLS config %v", err))
			}
			return brs, tlsConfig, nil
		}
	}
	return nil, nil, fmt.Errorf("failed to load broker for cluster %v", cluster)
}<|MERGE_RESOLUTION|>--- conflicted
+++ resolved
@@ -45,11 +45,11 @@
 	cluster "github.com/bsm/sarama-cluster"
 	"github.com/gocql/gocql"
 	"github.com/urfave/cli"
-<<<<<<< HEAD
 	commonpb "go.temporal.io/temporal-proto/common/v1"
 	enumspb "go.temporal.io/temporal-proto/enums/v1"
-	yaml "gopkg.in/yaml.v2"
-
+	"gopkg.in/yaml.v2"
+
+	"github.com/temporalio/temporal/.gen/proto/adminservice/v1"
 	indexergenpb "github.com/temporalio/temporal/.gen/proto/indexer/v1"
 	"github.com/temporalio/temporal/.gen/proto/persistenceblobs/v1"
 	replicationgenpb "github.com/temporalio/temporal/.gen/proto/replication/v1"
@@ -63,25 +63,6 @@
 	"github.com/temporalio/temporal/common/persistence/cassandra"
 	"github.com/temporalio/temporal/common/service/dynamicconfig"
 	"github.com/temporalio/temporal/service/history"
-=======
-	"go.uber.org/thriftrw/protocol"
-	"go.uber.org/thriftrw/wire"
-	"gopkg.in/yaml.v2"
-
-	"github.com/uber/cadence/.gen/go/admin"
-	serverAdmin "github.com/uber/cadence/.gen/go/admin/adminserviceclient"
-	"github.com/uber/cadence/.gen/go/indexer"
-	"github.com/uber/cadence/.gen/go/replicator"
-	"github.com/uber/cadence/.gen/go/shared"
-	"github.com/uber/cadence/common"
-	"github.com/uber/cadence/common/auth"
-	"github.com/uber/cadence/common/log/loggerimpl"
-	"github.com/uber/cadence/common/messaging"
-	"github.com/uber/cadence/common/persistence"
-	"github.com/uber/cadence/common/persistence/cassandra"
-	"github.com/uber/cadence/common/service/dynamicconfig"
-	"github.com/uber/cadence/service/history"
->>>>>>> a8af61ba
 )
 
 type filterFn func(*replicationgenpb.ReplicationTask) bool
@@ -505,25 +486,21 @@
 	TLS      auth.TLS
 }
 
-<<<<<<< HEAD
-func doRereplicate(shardID int, namespaceID, wid, rid string, minID, maxID int64, targets []string, producer messaging.Producer, session *gocql.Session) {
-=======
 func doRereplicate(
 	ctx context.Context,
 	shardID int,
-	domainID string,
+	namespaceID string,
 	wid string,
 	rid string,
 	minID int64,
 	maxID int64,
-	startVersion *int64,
+	startVersion int64,
 	targets []string,
 	producer messaging.Producer,
 	session *gocql.Session,
-	adminClient serverAdmin.Interface,
+	adminClient adminservice.AdminServiceClient,
 ) {
 
->>>>>>> a8af61ba
 	if minID <= 0 {
 		minID = 1
 	}
@@ -552,16 +529,16 @@
 
 		versionHistories := resp.State.VersionHistories
 		if versionHistories != nil {
-			if startVersion == nil {
+			if startVersion == common.EmptyVersion {
 				ErrorAndExit("Use input file to resend NDC workflow is not support", nil)
 			}
-			if err := adminClient.ResendReplicationTasks(
+			if _, err := adminClient.ResendReplicationTasks(
 				ctx,
-				&admin.ResendReplicationTasksRequest{
-					DomainID:      common.StringPtr(domainID),
-					WorkflowID:    common.StringPtr(wid),
-					RunID:         common.StringPtr(rid),
-					RemoteCluster: common.StringPtr(targets[0]),
+				&adminservice.ResendReplicationTasksRequest{
+					DomainId:      namespaceID,
+					WorkflowId:    wid,
+					RunId:         rid,
+					RemoteCluster: targets[0],
 					StartVersion:  startVersion,
 				},
 			); err != nil {
@@ -654,12 +631,13 @@
 	targets := []string{target}
 
 	session := connectToCassandra(c)
-	adminClient := cFactory.ServerAdminClient(c)
-	var startVersion *int64
+	adminClient := cFactory.AdminClient(c)
+	var startVersion int64
 	var producer messaging.Producer
 	if c.IsSet(FlagStartEventVersion) {
-		startVersion = common.Int64Ptr(c.Int64(FlagStartEventVersion))
+		startVersion = c.Int64(FlagStartEventVersion)
 	} else {
+		startVersion = common.EmptyVersion
 		producer = newKafkaProducer(c)
 	}
 
@@ -715,11 +693,7 @@
 			}
 
 			shardID := common.WorkflowIDToHistoryShard(wid, numberOfShards)
-<<<<<<< HEAD
-			doRereplicate(shardID, namespaceID, wid, rid, minID, maxID, targets, producer, session)
-=======
-			doRereplicate(ctx, shardID, domainID, wid, rid, minID, maxID, startVersion, targets, producer, session, adminClient)
->>>>>>> a8af61ba
+			doRereplicate(ctx, shardID, namespaceID, wid, rid, minID, maxID, startVersion, targets, producer, session, adminClient)
 			fmt.Printf("Done processing line %v ...\n", idx)
 		}
 		if err := scanner.Err(); err != nil {
@@ -732,12 +706,8 @@
 		minID := c.Int64(FlagMinEventID)
 		maxID := c.Int64(FlagMaxEventID)
 		shardID := common.WorkflowIDToHistoryShard(wid, numberOfShards)
-<<<<<<< HEAD
-		doRereplicate(shardID, namespaceID, wid, rid, minID, maxID, targets, producer, session)
-=======
-
-		doRereplicate(ctx, shardID, domainID, wid, rid, minID, maxID, startVersion, targets, producer, session, adminClient)
->>>>>>> a8af61ba
+
+		doRereplicate(ctx, shardID, namespaceID, wid, rid, minID, maxID, startVersion, targets, producer, session, adminClient)
 	}
 }
 
