// Copyright (c) 2017 Uber Technologies, Inc.
//
// Permission is hereby granted, free of charge, to any person obtaining a copy
// of this software and associated documentation files (the "Software"), to deal
// in the Software without restriction, including without limitation the rights
// to use, copy, modify, merge, publish, distribute, sublicense, and/or sell
// copies of the Software, and to permit persons to whom the Software is
// furnished to do so, subject to the following conditions:
//
// The above copyright notice and this permission notice shall be included in
// all copies or substantial portions of the Software.
//
// THE SOFTWARE IS PROVIDED "AS IS", WITHOUT WARRANTY OF ANY KIND, EXPRESS OR
// IMPLIED, INCLUDING BUT NOT LIMITED TO THE WARRANTIES OF MERCHANTABILITY,
// FITNESS FOR A PARTICULAR PURPOSE AND NONINFRINGEMENT. IN NO EVENT SHALL THE
// AUTHORS OR COPYRIGHT HOLDERS BE LIABLE FOR ANY CLAIM, DAMAGES OR OTHER
// LIABILITY, WHETHER IN AN ACTION OF CONTRACT, TORT OR OTHERWISE, ARISING FROM,
// OUT OF OR IN CONNECTION WITH THE SOFTWARE OR THE USE OR OTHER DEALINGS IN
// THE SOFTWARE.

package messaging

import (
	"errors"
	"fmt"

	"github.com/Shopify/sarama"
	"go.temporal.io/temporal-proto/enums"

	"github.com/temporalio/temporal/.gen/proto/indexer"
	"github.com/temporalio/temporal/.gen/proto/replication"
	"github.com/temporalio/temporal/common/codec"
	"github.com/temporalio/temporal/common/log"
	"github.com/temporalio/temporal/common/log/tag"
)

type (
	kafkaProducer struct {
		topic    string
		producer sarama.SyncProducer
		logger   log.Logger
	}
)

var _ Producer = (*kafkaProducer)(nil)

// NewKafkaProducer is used to create the Kafka based producer implementation
func NewKafkaProducer(topic string, producer sarama.SyncProducer, logger log.Logger) Producer {
	return &kafkaProducer{
		topic:    topic,
		producer: producer,
		logger:   logger.WithTags(tag.KafkaTopicName(topic)),
	}
}

// Publish is used to send messages to other clusters through Kafka topic
func (p *kafkaProducer) Publish(msg interface{}) error {
	message, err := p.getProducerMessage(msg)
	if err != nil {
		return err
	}

	partition, offset, err := p.producer.SendMessage(message)
	if err != nil {
		p.logger.Warn("Failed to publish message to kafka",
			tag.KafkaPartition(partition),
			tag.KafkaPartitionKey(message.Key),
			tag.KafkaOffset(offset),
			tag.Error(err))
		return p.convertErr(err)
	}

	return nil
}

// Close is used to close Kafka publisher
func (p *kafkaProducer) Close() error {
	return p.convertErr(p.producer.Close())
}

func (p *kafkaProducer) serializeProto(input codec.ProtoObject) ([]byte, error) {
	payload, err := input.Marshal()
	if err != nil {
		p.logger.Error("Failed to serialize proto object", tag.Error(err))

		return nil, err
	}

	return payload, nil
}

func (p *kafkaProducer) getKeyForReplicationTask(task *replication.ReplicationTask) sarama.Encoder {
	if task == nil {
		return nil
	}

	switch task.GetTaskType() {
	case enums.ReplicationTaskTypeHistory:
		// Use workflowID as the partition key so all replication tasks for a workflow are dispatched to the same
		// Kafka partition.  This will give us some ordering guarantee for workflow replication tasks at least at
		// the messaging layer perspective
		attributes := task.GetHistoryTaskAttributes()
		return sarama.StringEncoder(attributes.GetWorkflowId())
<<<<<<< HEAD
	case enums.ReplicationTaskTypeSyncActivity:
=======
	case replicator.ReplicationTaskTypeHistoryV2:
		// Use workflowID as the partition key so all replication tasks for a workflow are dispatched to the same
		// Kafka partition.  This will give us some ordering guarantee for workflow replication tasks at least at
		// the messaging layer perspective
		attributes := task.HistoryTaskV2Attributes
		return sarama.StringEncoder(attributes.GetWorkflowId())
	case replicator.ReplicationTaskTypeSyncActivity:
>>>>>>> 3973b054
		// Use workflowID as the partition key so all sync activity tasks for a workflow are dispatched to the same
		// Kafka partition.  This will give us some ordering guarantee for workflow replication tasks atleast at
		// the messaging layer perspective
		attributes := task.GetSyncActivityTaskAttributes()
		return sarama.StringEncoder(attributes.GetWorkflowId())
	case replicator.ReplicationTaskTypeHistoryMetadata,
		replicator.ReplicationTaskTypeDomain,
		replicator.ReplicationTaskTypeSyncShardStatus:
		return nil
	default:
		panic(fmt.Sprintf("encounter unsupported replication task type: %v", task.GetTaskType()))
	}

	return nil
}

func (p *kafkaProducer) getProducerMessage(message interface{}) (*sarama.ProducerMessage, error) {
	switch message := message.(type) {
	case *replication.ReplicationTask:
		payload, err := p.serializeProto(message)
		if err != nil {
			return nil, err
		}
		partitionKey := p.getKeyForReplicationTask(message)
		msg := &sarama.ProducerMessage{
			Topic: p.topic,
			Key:   partitionKey,
			Value: sarama.ByteEncoder(payload),
		}
		return msg, nil
	case *indexer.Message:
		payload, err := p.serializeProto(message)
		if err != nil {
			return nil, err
		}
		msg := &sarama.ProducerMessage{
			Topic: p.topic,
			Key:   sarama.StringEncoder(message.GetWorkflowID()),
			Value: sarama.ByteEncoder(payload),
		}
		return msg, nil
	default:
		return nil, errors.New("unknown producer message type")
	}
}

func (p *kafkaProducer) convertErr(err error) error {
	switch err {
	case sarama.ErrMessageSizeTooLarge:
		return ErrMessageSizeLimit
	default:
		return err
	}
}<|MERGE_RESOLUTION|>--- conflicted
+++ resolved
@@ -101,25 +101,21 @@
 		// the messaging layer perspective
 		attributes := task.GetHistoryTaskAttributes()
 		return sarama.StringEncoder(attributes.GetWorkflowId())
-<<<<<<< HEAD
-	case enums.ReplicationTaskTypeSyncActivity:
-=======
-	case replicator.ReplicationTaskTypeHistoryV2:
+	case enums.ReplicationTaskTypeHistoryV2:
 		// Use workflowID as the partition key so all replication tasks for a workflow are dispatched to the same
 		// Kafka partition.  This will give us some ordering guarantee for workflow replication tasks at least at
 		// the messaging layer perspective
-		attributes := task.HistoryTaskV2Attributes
+		attributes := task.GetHistoryTaskV2Attributes()
 		return sarama.StringEncoder(attributes.GetWorkflowId())
-	case replicator.ReplicationTaskTypeSyncActivity:
->>>>>>> 3973b054
+	case enums.ReplicationTaskTypeSyncActivity:
 		// Use workflowID as the partition key so all sync activity tasks for a workflow are dispatched to the same
 		// Kafka partition.  This will give us some ordering guarantee for workflow replication tasks atleast at
 		// the messaging layer perspective
 		attributes := task.GetSyncActivityTaskAttributes()
 		return sarama.StringEncoder(attributes.GetWorkflowId())
-	case replicator.ReplicationTaskTypeHistoryMetadata,
-		replicator.ReplicationTaskTypeDomain,
-		replicator.ReplicationTaskTypeSyncShardStatus:
+	case enums.ReplicationTaskTypeHistoryMetadata,
+		enums.ReplicationTaskTypeDomain,
+		enums.ReplicationTaskTypeSyncShardStatus:
 		return nil
 	default:
 		panic(fmt.Sprintf("encounter unsupported replication task type: %v", task.GetTaskType()))
