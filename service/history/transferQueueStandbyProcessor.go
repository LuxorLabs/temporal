// Copyright (c) 2017 Uber Technologies, Inc.
//
// Permission is hereby granted, free of charge, to any person obtaining a copy
// of this software and associated documentation files (the "Software"), to deal
// in the Software without restriction, including without limitation the rights
// to use, copy, modify, merge, publish, distribute, sublicense, and/or sell
// copies of the Software, and to permit persons to whom the Software is
// furnished to do so, subject to the following conditions:
//
// The above copyright notice and this permission notice shall be included in
// all copies or substantial portions of the Software.
//
// THE SOFTWARE IS PROVIDED "AS IS", WITHOUT WARRANTY OF ANY KIND, EXPRESS OR
// IMPLIED, INCLUDING BUT NOT LIMITED TO THE WARRANTIES OF MERCHANTABILITY,
// FITNESS FOR A PARTICULAR PURPOSE AND NONINFRINGEMENT. IN NO EVENT SHALL THE
// AUTHORS OR COPYRIGHT HOLDERS BE LIABLE FOR ANY CLAIM, DAMAGES OR OTHER
// LIABILITY, WHETHER IN AN ACTION OF CONTRACT, TORT OR OTHERWISE, ARISING FROM,
// OUT OF OR IN CONNECTION WITH THE SOFTWARE OR THE USE OR OTHER DEALINGS IN
// THE SOFTWARE.

package history

import (
<<<<<<< HEAD
	"time"

	commonproto "go.temporal.io/temporal-proto/common"
	"go.temporal.io/temporal-proto/serviceerror"

	"github.com/temporalio/temporal/.gen/proto/persistenceblobs"
	"github.com/temporalio/temporal/client/matching"
	"github.com/temporalio/temporal/common"
	"github.com/temporalio/temporal/common/log"
	"github.com/temporalio/temporal/common/log/tag"
	"github.com/temporalio/temporal/common/metrics"
	"github.com/temporalio/temporal/common/persistence"
	"github.com/temporalio/temporal/common/primitives"
	"github.com/temporalio/temporal/common/xdc"
=======
	"github.com/uber/cadence/client/matching"
	"github.com/uber/cadence/common/log"
	"github.com/uber/cadence/common/log/tag"
	"github.com/uber/cadence/common/metrics"
	"github.com/uber/cadence/common/persistence"
	"github.com/uber/cadence/common/xdc"
>>>>>>> 3973b054
)

type (
	transferQueueStandbyProcessorImpl struct {
		*transferQueueProcessorBase
		*queueProcessorBase
		queueAckMgr

		clusterName        string
		shard              ShardContext
		config             *Config
		transferTaskFilter taskFilter
		logger             log.Logger
		metricsClient      metrics.Client
		taskExecutor       queueTaskExecutor
	}
)

func newTransferQueueStandbyProcessor(
	clusterName string,
	shard ShardContext,
	historyService *historyEngineImpl,
	visibilityMgr persistence.VisibilityManager,
	matchingClient matching.Client,
	taskAllocator taskAllocator,
	historyRereplicator xdc.HistoryRereplicator,
	nDCHistoryResender xdc.NDCHistoryResender,
	logger log.Logger,
) *transferQueueStandbyProcessorImpl {

	config := shard.GetConfig()
	options := &QueueProcessorOptions{
		BatchSize:                          config.TransferTaskBatchSize,
		WorkerCount:                        config.TransferTaskWorkerCount,
		MaxPollRPS:                         config.TransferProcessorMaxPollRPS,
		MaxPollInterval:                    config.TransferProcessorMaxPollInterval,
		MaxPollIntervalJitterCoefficient:   config.TransferProcessorMaxPollIntervalJitterCoefficient,
		UpdateAckInterval:                  config.TransferProcessorUpdateAckInterval,
		UpdateAckIntervalJitterCoefficient: config.TransferProcessorUpdateAckIntervalJitterCoefficient,
		MaxRetryCount:                      config.TransferTaskMaxRetryCount,
		MetricScope:                        metrics.TransferStandbyQueueProcessorScope,
	}
	logger = logger.WithTags(tag.ClusterName(clusterName))

<<<<<<< HEAD
	transferTaskFilter := func(taskInfo *taskInfo) (bool, error) {
		task, ok := taskInfo.task.(*persistenceblobs.TransferTaskInfo)
=======
	transferTaskFilter := func(taskInfo queueTaskInfo) (bool, error) {
		task, ok := taskInfo.(*persistence.TransferTaskInfo)
>>>>>>> 3973b054
		if !ok {
			return false, errUnexpectedQueueTask
		}
		return taskAllocator.verifyStandbyTask(clusterName, primitives.UUID(task.DomainID).String(), task)
	}
	maxReadAckLevel := func() int64 {
		return shard.GetTransferMaxReadLevel()
	}
	updateClusterAckLevel := func(ackLevel int64) error {
		return shard.UpdateTransferClusterAckLevel(clusterName, ackLevel)
	}
	transferQueueShutdown := func() error {
		return nil
	}

	processor := &transferQueueStandbyProcessorImpl{
		clusterName:        clusterName,
		shard:              shard,
		config:             shard.GetConfig(),
		transferTaskFilter: transferTaskFilter,
		logger:             logger,
		metricsClient:      historyService.metricsClient,
		taskExecutor: newTransferQueueStandbyTaskExecutor(
			shard,
			historyService,
			historyRereplicator,
			nDCHistoryResender,
			logger,
			historyService.metricsClient,
			clusterName,
			config,
		),
		transferQueueProcessorBase: newTransferQueueProcessorBase(
			shard,
			options,
			maxReadAckLevel,
			updateClusterAckLevel,
			transferQueueShutdown,
			logger,
		),
	}

	queueAckMgr := newQueueAckMgr(shard, options, processor, shard.GetTransferClusterAckLevel(clusterName), logger)
	queueProcessorBase := newQueueProcessorBase(clusterName, shard, options, processor, queueAckMgr, historyService.historyCache, logger)
	processor.queueAckMgr = queueAckMgr
	processor.queueProcessorBase = queueProcessorBase

	return processor
}

func (t *transferQueueStandbyProcessorImpl) getTaskFilter() taskFilter {
	return t.transferTaskFilter
}

func (t *transferQueueStandbyProcessorImpl) notifyNewTask() {
	t.queueProcessorBase.notifyNewTask()
}

func (t *transferQueueStandbyProcessorImpl) complete(
	taskInfo *taskInfo,
) {

	t.queueProcessorBase.complete(taskInfo.task)
}

func (t *transferQueueStandbyProcessorImpl) process(
	taskInfo *taskInfo,
) (int, error) {
<<<<<<< HEAD

	task, ok := taskInfo.task.(*persistenceblobs.TransferTaskInfo)
	if !ok {
		return metrics.TransferStandbyQueueProcessorScope, errUnexpectedQueueTask
	}

	var err error
	switch task.TaskType {
	case persistence.TransferTaskTypeActivityTask:
		if taskInfo.shouldProcessTask {
			err = t.processActivityTask(taskInfo)
		}
		return metrics.TransferStandbyTaskActivityScope, err

	case persistence.TransferTaskTypeDecisionTask:
		if taskInfo.shouldProcessTask {
			err = t.processDecisionTask(taskInfo)
		}
		return metrics.TransferStandbyTaskDecisionScope, err

	case persistence.TransferTaskTypeCloseExecution:
		// guarantee the processing of workflow execution close
		err = t.processCloseExecution(taskInfo)
		return metrics.TransferStandbyTaskCloseExecutionScope, err

	case persistence.TransferTaskTypeCancelExecution:
		if taskInfo.shouldProcessTask {
			err = t.processCancelExecution(taskInfo)
		}
		return metrics.TransferStandbyTaskCancelExecutionScope, err

	case persistence.TransferTaskTypeSignalExecution:
		if taskInfo.shouldProcessTask {
			err = t.processSignalExecution(taskInfo)
		}
		return metrics.TransferStandbyTaskSignalExecutionScope, err

	case persistence.TransferTaskTypeStartChildExecution:
		if taskInfo.shouldProcessTask {
			err = t.processStartChildExecution(taskInfo)
		}
		return metrics.TransferStandbyTaskStartChildExecutionScope, err

	case persistence.TransferTaskTypeRecordWorkflowStarted:
		if taskInfo.shouldProcessTask {
			err = t.processRecordWorkflowStarted(taskInfo)
		}
		return metrics.TransferStandbyTaskRecordWorkflowStartedScope, err

	case persistence.TransferTaskTypeResetWorkflow:
		// no reset needed for standby
		return metrics.TransferStandbyTaskResetWorkflowScope, err

	case persistence.TransferTaskTypeUpsertWorkflowSearchAttributes:
		if taskInfo.shouldProcessTask {
			err = t.processUpsertWorkflowSearchAttributes(taskInfo)
		}
		return metrics.TransferStandbyTaskUpsertWorkflowSearchAttributesScope, err

	default:
		return metrics.TransferStandbyQueueProcessorScope, errUnknownTransferTask
	}
}

func (t *transferQueueStandbyProcessorImpl) processActivityTask(
	taskInfo *taskInfo,
) error {

	processTaskIfClosed := false
	actionFn := func(context workflowExecutionContext, mutableState mutableState) (interface{}, error) {

		transferTask := taskInfo.task.(*persistenceblobs.TransferTaskInfo)

		activityInfo, ok := mutableState.GetActivityInfo(transferTask.ScheduleID)
		if !ok {
			return nil, nil
		}

		ok, err := verifyTaskVersion(t.shard, t.logger, primitives.UUID(transferTask.DomainID).String(), activityInfo.Version, transferTask.Version, transferTask)
		if err != nil || !ok {
			return nil, err
		}

		if activityInfo.StartedID == common.EmptyEventID {
			return newPushActivityToMatchingInfo(
				activityInfo.ScheduleToStartTimeout,
			), nil
		}

		return nil, nil
	}

	return t.processTransfer(
		processTaskIfClosed,
		taskInfo,
		actionFn,
		getStandbyPostActionFn(
			taskInfo,
			t.getCurrentTime,
			t.config.StandbyTaskMissingEventsResendDelay(),
			t.config.StandbyTaskMissingEventsDiscardDelay(),
			t.pushActivity,
			t.pushActivity,
		),
	)
}

func (t *transferQueueStandbyProcessorImpl) processDecisionTask(
	taskInfo *taskInfo,
) error {

	processTaskIfClosed := false
	actionFn := func(context workflowExecutionContext, mutableState mutableState) (interface{}, error) {

		transferTask := taskInfo.task.(*persistenceblobs.TransferTaskInfo)

		decisionInfo, ok := mutableState.GetDecisionInfo(transferTask.ScheduleID)
		if !ok {
			return nil, nil
		}

		executionInfo := mutableState.GetExecutionInfo()
		workflowTimeout := executionInfo.WorkflowTimeout
		decisionTimeout := common.MinInt32(workflowTimeout, common.MaxTaskTimeout)

		ok, err := verifyTaskVersion(t.shard, t.logger, primitives.UUID(transferTask.DomainID).String(), decisionInfo.Version, transferTask.Version, transferTask)
		if err != nil || !ok {
			return nil, err
		}

		if decisionInfo.StartedID == common.EmptyEventID {
			return newPushDecisionToMatchingInfo(
				decisionTimeout,
				commonproto.TaskList{Name: transferTask.TaskList},
			), nil
		}

		return nil, nil
	}

	return t.processTransfer(
		processTaskIfClosed,
		taskInfo,
		actionFn,
		getStandbyPostActionFn(
			taskInfo,
			t.getCurrentTime,
			t.config.StandbyTaskMissingEventsResendDelay(),
			t.config.StandbyTaskMissingEventsDiscardDelay(),
			t.pushDecision,
			t.pushDecision,
		),
	)
}

func (t *transferQueueStandbyProcessorImpl) processCloseExecution(
	taskInfo *taskInfo,
) error {

	processTaskIfClosed := true
	actionFn := func(context workflowExecutionContext, mutableState mutableState) (interface{}, error) {

		transferTask := taskInfo.task.(*persistenceblobs.TransferTaskInfo)

		if mutableState.IsWorkflowExecutionRunning() {
			// this can happen if workflow is reset.
			return nil, nil
		}

		completionEvent, err := mutableState.GetCompletionEvent()
		if err != nil {
			return nil, err
		}
		wfCloseTime := completionEvent.GetTimestamp()

		executionInfo := mutableState.GetExecutionInfo()
		workflowTypeName := executionInfo.WorkflowTypeName
		workflowCloseTimestamp := wfCloseTime
		workflowCloseStatus := executionInfo.CloseStatus
		workflowHistoryLength := mutableState.GetNextEventID() - 1
		startEvent, err := mutableState.GetStartEvent()
		if err != nil {
			return nil, err
		}
		workflowStartTimestamp := startEvent.GetTimestamp()
		workflowExecutionTimestamp := getWorkflowExecutionTimestamp(mutableState, startEvent)
		visibilityMemo := getWorkflowMemo(executionInfo.Memo)
		searchAttr := executionInfo.SearchAttributes

		lastWriteVersion, err := mutableState.GetLastWriteVersion()
		if err != nil {
			return nil, err
		}
		ok, err := verifyTaskVersion(t.shard, t.logger, primitives.UUID(transferTask.DomainID).String(), lastWriteVersion, transferTask.Version, transferTask)
		if err != nil || !ok {
			return nil, err
		}

		// DO NOT REPLY TO PARENT
		// since event replication should be done by active cluster
		return nil, t.recordWorkflowClosed(
			primitives.UUID(transferTask.DomainID).String(),
			transferTask.WorkflowID,
			primitives.UUID(transferTask.RunID).String(),
			workflowTypeName,
			workflowStartTimestamp,
			workflowExecutionTimestamp.UnixNano(),
			workflowCloseTimestamp,
			workflowCloseStatus,
			workflowHistoryLength,
			transferTask.GetTaskID(),
			visibilityMemo,
			searchAttr,
		)
	}

	return t.processTransfer(
		processTaskIfClosed,
		taskInfo,
		actionFn,
		standbyTaskPostActionNoOp,
	) // no op post action, since the entire workflow is finished
}

func (t *transferQueueStandbyProcessorImpl) processCancelExecution(
	taskInfo *taskInfo,
) error {

	processTaskIfClosed := false
	actionFn := func(context workflowExecutionContext, mutableState mutableState) (interface{}, error) {

		transferTask := taskInfo.task.(*persistenceblobs.TransferTaskInfo)

		requestCancelInfo, ok := mutableState.GetRequestCancelInfo(transferTask.ScheduleID)
		if !ok {
			return nil, nil
		}

		ok, err := verifyTaskVersion(t.shard, t.logger, primitives.UUID(transferTask.DomainID).String(), requestCancelInfo.Version, transferTask.Version, transferTask)
		if err != nil || !ok {
			return nil, err
		}

		return getHistoryResendInfo(mutableState)
	}

	return t.processTransfer(
		processTaskIfClosed,
		taskInfo,
		actionFn,
		getStandbyPostActionFn(
			taskInfo,
			t.getCurrentTime,
			t.config.StandbyTaskMissingEventsResendDelay(),
			t.config.StandbyTaskMissingEventsDiscardDelay(),
			t.fetchHistoryFromRemote,
			standbyTransferTaskPostActionTaskDiscarded,
		),
	)
}

func (t *transferQueueStandbyProcessorImpl) processSignalExecution(
	taskInfo *taskInfo,
) error {

	processTaskIfClosed := false
	actionFn := func(context workflowExecutionContext, mutableState mutableState) (interface{}, error) {

		transferTask := taskInfo.task.(*persistenceblobs.TransferTaskInfo)

		signalInfo, ok := mutableState.GetSignalInfo(transferTask.ScheduleID)
		if !ok {
			return nil, nil
		}

		ok, err := verifyTaskVersion(t.shard, t.logger, primitives.UUID(transferTask.DomainID).String(), signalInfo.Version, transferTask.Version, transferTask)
		if err != nil || !ok {
			return nil, err
		}

		return getHistoryResendInfo(mutableState)
	}

	return t.processTransfer(
		processTaskIfClosed,
		taskInfo,
		actionFn,
		getStandbyPostActionFn(
			taskInfo,
			t.getCurrentTime,
			t.config.StandbyTaskMissingEventsResendDelay(),
			t.config.StandbyTaskMissingEventsDiscardDelay(),
			t.fetchHistoryFromRemote,
			standbyTransferTaskPostActionTaskDiscarded,
		),
	)
}

func (t *transferQueueStandbyProcessorImpl) processStartChildExecution(
	taskInfo *taskInfo,
) error {

	processTaskIfClosed := false
	actionFn := func(context workflowExecutionContext, mutableState mutableState) (interface{}, error) {

		transferTask := taskInfo.task.(*persistenceblobs.TransferTaskInfo)

		childWorkflowInfo, ok := mutableState.GetChildExecutionInfo(transferTask.ScheduleID)
		if !ok {
			return nil, nil
		}

		ok, err := verifyTaskVersion(t.shard, t.logger, primitives.UUID(transferTask.DomainID).String(), childWorkflowInfo.Version, transferTask.Version, transferTask)
		if err != nil || !ok {
			return nil, err
		}

		if childWorkflowInfo.StartedID != common.EmptyEventID {
			return nil, nil
		}

		return getHistoryResendInfo(mutableState)
	}

	return t.processTransfer(
		processTaskIfClosed,
		taskInfo,
		actionFn,
		getStandbyPostActionFn(
			taskInfo,
			t.getCurrentTime,
			t.config.StandbyTaskMissingEventsResendDelay(),
			t.config.StandbyTaskMissingEventsDiscardDelay(),
			t.fetchHistoryFromRemote,
			standbyTransferTaskPostActionTaskDiscarded,
		),
	)
}

func (t *transferQueueStandbyProcessorImpl) processRecordWorkflowStarted(
	taskInfo *taskInfo,
) error {

	processTaskIfClosed := false
	return t.processTransfer(
		processTaskIfClosed,
		taskInfo,
		func(context workflowExecutionContext, mutableState mutableState) (interface{}, error) {

			transferTask := taskInfo.task.(*persistenceblobs.TransferTaskInfo)

			return nil, t.processRecordWorkflowStartedOrUpsertHelper(transferTask, mutableState, true)
		},
		standbyTaskPostActionNoOp,
	)
}

func (t *transferQueueStandbyProcessorImpl) processUpsertWorkflowSearchAttributes(
	taskInfo *taskInfo,
) error {

	processTaskIfClosed := false
	return t.processTransfer(
		processTaskIfClosed,
		taskInfo,
		func(context workflowExecutionContext, mutableState mutableState) (interface{}, error) {

			transferTask := taskInfo.task.(*persistenceblobs.TransferTaskInfo)
			return nil, t.processRecordWorkflowStartedOrUpsertHelper(transferTask, mutableState, false)
		},
		standbyTaskPostActionNoOp,
	)
}

func (t *transferQueueStandbyProcessorImpl) processRecordWorkflowStartedOrUpsertHelper(
	transferTask *persistenceblobs.TransferTaskInfo,
	mutableState mutableState,
	isRecordStart bool,
) error {

	// verify task version for RecordWorkflowStarted.
	// upsert doesn't require verifyTask, because it is just a sync of mutableState.
	if isRecordStart {
		startVersion, err := mutableState.GetStartVersion()
		if err != nil {
			return err
		}
		ok, err := verifyTaskVersion(t.shard, t.logger, primitives.UUID(transferTask.DomainID).String(), startVersion, transferTask.Version, transferTask)
		if err != nil || !ok {
			return err
		}
	}

	executionInfo := mutableState.GetExecutionInfo()
	workflowTimeout := executionInfo.WorkflowTimeout
	wfTypeName := executionInfo.WorkflowTypeName
	startEvent, err := mutableState.GetStartEvent()
	if err != nil {
		return err
	}
	startTimestamp := startEvent.GetTimestamp()
	executionTimestamp := getWorkflowExecutionTimestamp(mutableState, startEvent)
	visibilityMemo := getWorkflowMemo(executionInfo.Memo)
	searchAttr := copySearchAttributes(executionInfo.SearchAttributes)

	if isRecordStart {
		return t.recordWorkflowStarted(
			primitives.UUID(transferTask.DomainID).String(),
			transferTask.WorkflowID,
			primitives.UUID(transferTask.RunID).String(),
			wfTypeName,
			startTimestamp,
			executionTimestamp.UnixNano(),
			workflowTimeout,
			transferTask.GetTaskID(),
			visibilityMemo,
			searchAttr,
		)
	}
	return t.upsertWorkflowExecution(
		primitives.UUID(transferTask.DomainID).String(),
		transferTask.WorkflowID,
		primitives.UUID(transferTask.RunID).String(),
		wfTypeName,
		startTimestamp,
		executionTimestamp.UnixNano(),
		workflowTimeout,
		transferTask.GetTaskID(),
		visibilityMemo,
		searchAttr,
	)

}

func (t *transferQueueStandbyProcessorImpl) processTransfer(
	processTaskIfClosed bool,
	taskInfo *taskInfo,
	actionFn standbyActionFn,
	postActionFn standbyPostActionFn,
) (retError error) {

	transferTask := taskInfo.task.(*persistenceblobs.TransferTaskInfo)
	context, release, err := t.cache.getOrCreateWorkflowExecutionForBackground(
		t.getDomainIDAndWorkflowExecution(transferTask),
	)
	if err != nil {
		return err
	}
	defer func() {
		if retError == ErrTaskRetry {
			release(nil)
		} else {
			release(retError)
		}
	}()

	mutableState, err := loadMutableStateForTransferTask(context, transferTask, t.metricsClient, t.logger)
	if err != nil || mutableState == nil {
		return err
	}

	if !mutableState.IsWorkflowExecutionRunning() && !processTaskIfClosed {
		// workflow already finished, no need to process the timer
		return nil
	}

	historyResendInfo, err := actionFn(context, mutableState)
	if err != nil {
		return err
	}

	release(nil)
	return postActionFn(taskInfo, historyResendInfo, taskInfo.logger)
}

func (t *transferQueueStandbyProcessorImpl) pushActivity(
	task *taskInfo,
	postActionInfo interface{},
	logger log.Logger,
) error {

	if postActionInfo == nil {
		return nil
	}

	pushActivityInfo := postActionInfo.(*pushActivityToMatchingInfo)
	timeout := common.MinInt32(pushActivityInfo.activityScheduleToStartTimeout, common.MaxTaskTimeout)
	return t.transferQueueProcessorBase.pushActivity(
		task.task.(*persistenceblobs.TransferTaskInfo),
		timeout,
	)
}

func (t *transferQueueStandbyProcessorImpl) pushDecision(
	task *taskInfo,
	postActionInfo interface{},
	logger log.Logger,
) error {

	if postActionInfo == nil {
		return nil
	}

	pushDecisionInfo := postActionInfo.(*pushDecisionToMatchingInfo)
	timeout := common.MinInt32(pushDecisionInfo.decisionScheduleToStartTimeout, common.MaxTaskTimeout)
	return t.transferQueueProcessorBase.pushDecision(
		task.task.(*persistenceblobs.TransferTaskInfo),
		&pushDecisionInfo.tasklist,
		timeout,
	)
}

func (t *transferQueueStandbyProcessorImpl) fetchHistoryFromRemote(
	taskInfo *taskInfo,
	postActionInfo interface{},
	log log.Logger,
) error {

	if postActionInfo == nil {
		return nil
	}

	transferTask := taskInfo.task.(*persistenceblobs.TransferTaskInfo)
	resendInfo := postActionInfo.(*historyResendInfo)

	t.metricsClient.IncCounter(metrics.HistoryRereplicationByTransferTaskScope, metrics.ClientRequests)
	stopwatch := t.metricsClient.StartTimer(metrics.HistoryRereplicationByTransferTaskScope, metrics.ClientLatency)
	defer stopwatch.Stop()

	var err error
	if resendInfo.lastEventID != common.EmptyEventID && resendInfo.lastEventVersion != common.EmptyVersion {
		err = t.nDCHistoryResender.SendSingleWorkflowHistory(
			primitives.UUID(transferTask.DomainID).String(),
			transferTask.WorkflowID,
			primitives.UUID(transferTask.RunID).String(),
			resendInfo.lastEventID,
			resendInfo.lastEventVersion,
			common.EmptyEventID,
			common.EmptyVersion,
		)
	} else if resendInfo.nextEventID != nil {
		err = t.historyRereplicator.SendMultiWorkflowHistory(
			primitives.UUID(transferTask.DomainID).String(),
			transferTask.WorkflowID,
			primitives.UUID(transferTask.RunID).String(),
			*resendInfo.nextEventID,
			primitives.UUID(transferTask.RunID).String(),
			common.EndEventID, // use common.EndEventID since we do not know where is the end
		)
	} else {
		err = serviceerror.NewInternal("transferQueueStandbyProcessor encounter empty historyResendInfo")
	}

	if err != nil {
		t.logger.Error("Error re-replicating history from remote.",
			tag.ShardID(t.shard.GetShardID()),
			tag.WorkflowDomainIDBytes(transferTask.DomainID),
			tag.WorkflowID(transferTask.WorkflowID),
			tag.WorkflowRunIDBytes(transferTask.RunID),
			tag.SourceCluster(t.clusterName))
	}

	// return error so task processing logic will retry
	return ErrTaskRetry
}

func (t *transferQueueStandbyProcessorImpl) getCurrentTime() time.Time {
	return t.shard.GetCurrentTime(t.clusterName)
=======
	// TODO: task metricScope should be determined when creating taskInfo
	metricScope := t.getTransferTaskMetricsScope(taskInfo.task.GetTaskType(), false)
	return metricScope, t.taskExecutor.execute(taskInfo.task, taskInfo.shouldProcessTask)
>>>>>>> 3973b054
}<|MERGE_RESOLUTION|>--- conflicted
+++ resolved
@@ -21,29 +21,14 @@
 package history
 
 import (
-<<<<<<< HEAD
-	"time"
-
-	commonproto "go.temporal.io/temporal-proto/common"
-	"go.temporal.io/temporal-proto/serviceerror"
-
 	"github.com/temporalio/temporal/.gen/proto/persistenceblobs"
 	"github.com/temporalio/temporal/client/matching"
-	"github.com/temporalio/temporal/common"
 	"github.com/temporalio/temporal/common/log"
 	"github.com/temporalio/temporal/common/log/tag"
 	"github.com/temporalio/temporal/common/metrics"
 	"github.com/temporalio/temporal/common/persistence"
 	"github.com/temporalio/temporal/common/primitives"
 	"github.com/temporalio/temporal/common/xdc"
-=======
-	"github.com/uber/cadence/client/matching"
-	"github.com/uber/cadence/common/log"
-	"github.com/uber/cadence/common/log/tag"
-	"github.com/uber/cadence/common/metrics"
-	"github.com/uber/cadence/common/persistence"
-	"github.com/uber/cadence/common/xdc"
->>>>>>> 3973b054
 )
 
 type (
@@ -88,13 +73,8 @@
 	}
 	logger = logger.WithTags(tag.ClusterName(clusterName))
 
-<<<<<<< HEAD
-	transferTaskFilter := func(taskInfo *taskInfo) (bool, error) {
-		task, ok := taskInfo.task.(*persistenceblobs.TransferTaskInfo)
-=======
 	transferTaskFilter := func(taskInfo queueTaskInfo) (bool, error) {
-		task, ok := taskInfo.(*persistence.TransferTaskInfo)
->>>>>>> 3973b054
+		task, ok := taskInfo.(*persistenceblobs.TransferTaskInfo)
 		if !ok {
 			return false, errUnexpectedQueueTask
 		}
@@ -163,578 +143,7 @@
 func (t *transferQueueStandbyProcessorImpl) process(
 	taskInfo *taskInfo,
 ) (int, error) {
-<<<<<<< HEAD
-
-	task, ok := taskInfo.task.(*persistenceblobs.TransferTaskInfo)
-	if !ok {
-		return metrics.TransferStandbyQueueProcessorScope, errUnexpectedQueueTask
-	}
-
-	var err error
-	switch task.TaskType {
-	case persistence.TransferTaskTypeActivityTask:
-		if taskInfo.shouldProcessTask {
-			err = t.processActivityTask(taskInfo)
-		}
-		return metrics.TransferStandbyTaskActivityScope, err
-
-	case persistence.TransferTaskTypeDecisionTask:
-		if taskInfo.shouldProcessTask {
-			err = t.processDecisionTask(taskInfo)
-		}
-		return metrics.TransferStandbyTaskDecisionScope, err
-
-	case persistence.TransferTaskTypeCloseExecution:
-		// guarantee the processing of workflow execution close
-		err = t.processCloseExecution(taskInfo)
-		return metrics.TransferStandbyTaskCloseExecutionScope, err
-
-	case persistence.TransferTaskTypeCancelExecution:
-		if taskInfo.shouldProcessTask {
-			err = t.processCancelExecution(taskInfo)
-		}
-		return metrics.TransferStandbyTaskCancelExecutionScope, err
-
-	case persistence.TransferTaskTypeSignalExecution:
-		if taskInfo.shouldProcessTask {
-			err = t.processSignalExecution(taskInfo)
-		}
-		return metrics.TransferStandbyTaskSignalExecutionScope, err
-
-	case persistence.TransferTaskTypeStartChildExecution:
-		if taskInfo.shouldProcessTask {
-			err = t.processStartChildExecution(taskInfo)
-		}
-		return metrics.TransferStandbyTaskStartChildExecutionScope, err
-
-	case persistence.TransferTaskTypeRecordWorkflowStarted:
-		if taskInfo.shouldProcessTask {
-			err = t.processRecordWorkflowStarted(taskInfo)
-		}
-		return metrics.TransferStandbyTaskRecordWorkflowStartedScope, err
-
-	case persistence.TransferTaskTypeResetWorkflow:
-		// no reset needed for standby
-		return metrics.TransferStandbyTaskResetWorkflowScope, err
-
-	case persistence.TransferTaskTypeUpsertWorkflowSearchAttributes:
-		if taskInfo.shouldProcessTask {
-			err = t.processUpsertWorkflowSearchAttributes(taskInfo)
-		}
-		return metrics.TransferStandbyTaskUpsertWorkflowSearchAttributesScope, err
-
-	default:
-		return metrics.TransferStandbyQueueProcessorScope, errUnknownTransferTask
-	}
-}
-
-func (t *transferQueueStandbyProcessorImpl) processActivityTask(
-	taskInfo *taskInfo,
-) error {
-
-	processTaskIfClosed := false
-	actionFn := func(context workflowExecutionContext, mutableState mutableState) (interface{}, error) {
-
-		transferTask := taskInfo.task.(*persistenceblobs.TransferTaskInfo)
-
-		activityInfo, ok := mutableState.GetActivityInfo(transferTask.ScheduleID)
-		if !ok {
-			return nil, nil
-		}
-
-		ok, err := verifyTaskVersion(t.shard, t.logger, primitives.UUID(transferTask.DomainID).String(), activityInfo.Version, transferTask.Version, transferTask)
-		if err != nil || !ok {
-			return nil, err
-		}
-
-		if activityInfo.StartedID == common.EmptyEventID {
-			return newPushActivityToMatchingInfo(
-				activityInfo.ScheduleToStartTimeout,
-			), nil
-		}
-
-		return nil, nil
-	}
-
-	return t.processTransfer(
-		processTaskIfClosed,
-		taskInfo,
-		actionFn,
-		getStandbyPostActionFn(
-			taskInfo,
-			t.getCurrentTime,
-			t.config.StandbyTaskMissingEventsResendDelay(),
-			t.config.StandbyTaskMissingEventsDiscardDelay(),
-			t.pushActivity,
-			t.pushActivity,
-		),
-	)
-}
-
-func (t *transferQueueStandbyProcessorImpl) processDecisionTask(
-	taskInfo *taskInfo,
-) error {
-
-	processTaskIfClosed := false
-	actionFn := func(context workflowExecutionContext, mutableState mutableState) (interface{}, error) {
-
-		transferTask := taskInfo.task.(*persistenceblobs.TransferTaskInfo)
-
-		decisionInfo, ok := mutableState.GetDecisionInfo(transferTask.ScheduleID)
-		if !ok {
-			return nil, nil
-		}
-
-		executionInfo := mutableState.GetExecutionInfo()
-		workflowTimeout := executionInfo.WorkflowTimeout
-		decisionTimeout := common.MinInt32(workflowTimeout, common.MaxTaskTimeout)
-
-		ok, err := verifyTaskVersion(t.shard, t.logger, primitives.UUID(transferTask.DomainID).String(), decisionInfo.Version, transferTask.Version, transferTask)
-		if err != nil || !ok {
-			return nil, err
-		}
-
-		if decisionInfo.StartedID == common.EmptyEventID {
-			return newPushDecisionToMatchingInfo(
-				decisionTimeout,
-				commonproto.TaskList{Name: transferTask.TaskList},
-			), nil
-		}
-
-		return nil, nil
-	}
-
-	return t.processTransfer(
-		processTaskIfClosed,
-		taskInfo,
-		actionFn,
-		getStandbyPostActionFn(
-			taskInfo,
-			t.getCurrentTime,
-			t.config.StandbyTaskMissingEventsResendDelay(),
-			t.config.StandbyTaskMissingEventsDiscardDelay(),
-			t.pushDecision,
-			t.pushDecision,
-		),
-	)
-}
-
-func (t *transferQueueStandbyProcessorImpl) processCloseExecution(
-	taskInfo *taskInfo,
-) error {
-
-	processTaskIfClosed := true
-	actionFn := func(context workflowExecutionContext, mutableState mutableState) (interface{}, error) {
-
-		transferTask := taskInfo.task.(*persistenceblobs.TransferTaskInfo)
-
-		if mutableState.IsWorkflowExecutionRunning() {
-			// this can happen if workflow is reset.
-			return nil, nil
-		}
-
-		completionEvent, err := mutableState.GetCompletionEvent()
-		if err != nil {
-			return nil, err
-		}
-		wfCloseTime := completionEvent.GetTimestamp()
-
-		executionInfo := mutableState.GetExecutionInfo()
-		workflowTypeName := executionInfo.WorkflowTypeName
-		workflowCloseTimestamp := wfCloseTime
-		workflowCloseStatus := executionInfo.CloseStatus
-		workflowHistoryLength := mutableState.GetNextEventID() - 1
-		startEvent, err := mutableState.GetStartEvent()
-		if err != nil {
-			return nil, err
-		}
-		workflowStartTimestamp := startEvent.GetTimestamp()
-		workflowExecutionTimestamp := getWorkflowExecutionTimestamp(mutableState, startEvent)
-		visibilityMemo := getWorkflowMemo(executionInfo.Memo)
-		searchAttr := executionInfo.SearchAttributes
-
-		lastWriteVersion, err := mutableState.GetLastWriteVersion()
-		if err != nil {
-			return nil, err
-		}
-		ok, err := verifyTaskVersion(t.shard, t.logger, primitives.UUID(transferTask.DomainID).String(), lastWriteVersion, transferTask.Version, transferTask)
-		if err != nil || !ok {
-			return nil, err
-		}
-
-		// DO NOT REPLY TO PARENT
-		// since event replication should be done by active cluster
-		return nil, t.recordWorkflowClosed(
-			primitives.UUID(transferTask.DomainID).String(),
-			transferTask.WorkflowID,
-			primitives.UUID(transferTask.RunID).String(),
-			workflowTypeName,
-			workflowStartTimestamp,
-			workflowExecutionTimestamp.UnixNano(),
-			workflowCloseTimestamp,
-			workflowCloseStatus,
-			workflowHistoryLength,
-			transferTask.GetTaskID(),
-			visibilityMemo,
-			searchAttr,
-		)
-	}
-
-	return t.processTransfer(
-		processTaskIfClosed,
-		taskInfo,
-		actionFn,
-		standbyTaskPostActionNoOp,
-	) // no op post action, since the entire workflow is finished
-}
-
-func (t *transferQueueStandbyProcessorImpl) processCancelExecution(
-	taskInfo *taskInfo,
-) error {
-
-	processTaskIfClosed := false
-	actionFn := func(context workflowExecutionContext, mutableState mutableState) (interface{}, error) {
-
-		transferTask := taskInfo.task.(*persistenceblobs.TransferTaskInfo)
-
-		requestCancelInfo, ok := mutableState.GetRequestCancelInfo(transferTask.ScheduleID)
-		if !ok {
-			return nil, nil
-		}
-
-		ok, err := verifyTaskVersion(t.shard, t.logger, primitives.UUID(transferTask.DomainID).String(), requestCancelInfo.Version, transferTask.Version, transferTask)
-		if err != nil || !ok {
-			return nil, err
-		}
-
-		return getHistoryResendInfo(mutableState)
-	}
-
-	return t.processTransfer(
-		processTaskIfClosed,
-		taskInfo,
-		actionFn,
-		getStandbyPostActionFn(
-			taskInfo,
-			t.getCurrentTime,
-			t.config.StandbyTaskMissingEventsResendDelay(),
-			t.config.StandbyTaskMissingEventsDiscardDelay(),
-			t.fetchHistoryFromRemote,
-			standbyTransferTaskPostActionTaskDiscarded,
-		),
-	)
-}
-
-func (t *transferQueueStandbyProcessorImpl) processSignalExecution(
-	taskInfo *taskInfo,
-) error {
-
-	processTaskIfClosed := false
-	actionFn := func(context workflowExecutionContext, mutableState mutableState) (interface{}, error) {
-
-		transferTask := taskInfo.task.(*persistenceblobs.TransferTaskInfo)
-
-		signalInfo, ok := mutableState.GetSignalInfo(transferTask.ScheduleID)
-		if !ok {
-			return nil, nil
-		}
-
-		ok, err := verifyTaskVersion(t.shard, t.logger, primitives.UUID(transferTask.DomainID).String(), signalInfo.Version, transferTask.Version, transferTask)
-		if err != nil || !ok {
-			return nil, err
-		}
-
-		return getHistoryResendInfo(mutableState)
-	}
-
-	return t.processTransfer(
-		processTaskIfClosed,
-		taskInfo,
-		actionFn,
-		getStandbyPostActionFn(
-			taskInfo,
-			t.getCurrentTime,
-			t.config.StandbyTaskMissingEventsResendDelay(),
-			t.config.StandbyTaskMissingEventsDiscardDelay(),
-			t.fetchHistoryFromRemote,
-			standbyTransferTaskPostActionTaskDiscarded,
-		),
-	)
-}
-
-func (t *transferQueueStandbyProcessorImpl) processStartChildExecution(
-	taskInfo *taskInfo,
-) error {
-
-	processTaskIfClosed := false
-	actionFn := func(context workflowExecutionContext, mutableState mutableState) (interface{}, error) {
-
-		transferTask := taskInfo.task.(*persistenceblobs.TransferTaskInfo)
-
-		childWorkflowInfo, ok := mutableState.GetChildExecutionInfo(transferTask.ScheduleID)
-		if !ok {
-			return nil, nil
-		}
-
-		ok, err := verifyTaskVersion(t.shard, t.logger, primitives.UUID(transferTask.DomainID).String(), childWorkflowInfo.Version, transferTask.Version, transferTask)
-		if err != nil || !ok {
-			return nil, err
-		}
-
-		if childWorkflowInfo.StartedID != common.EmptyEventID {
-			return nil, nil
-		}
-
-		return getHistoryResendInfo(mutableState)
-	}
-
-	return t.processTransfer(
-		processTaskIfClosed,
-		taskInfo,
-		actionFn,
-		getStandbyPostActionFn(
-			taskInfo,
-			t.getCurrentTime,
-			t.config.StandbyTaskMissingEventsResendDelay(),
-			t.config.StandbyTaskMissingEventsDiscardDelay(),
-			t.fetchHistoryFromRemote,
-			standbyTransferTaskPostActionTaskDiscarded,
-		),
-	)
-}
-
-func (t *transferQueueStandbyProcessorImpl) processRecordWorkflowStarted(
-	taskInfo *taskInfo,
-) error {
-
-	processTaskIfClosed := false
-	return t.processTransfer(
-		processTaskIfClosed,
-		taskInfo,
-		func(context workflowExecutionContext, mutableState mutableState) (interface{}, error) {
-
-			transferTask := taskInfo.task.(*persistenceblobs.TransferTaskInfo)
-
-			return nil, t.processRecordWorkflowStartedOrUpsertHelper(transferTask, mutableState, true)
-		},
-		standbyTaskPostActionNoOp,
-	)
-}
-
-func (t *transferQueueStandbyProcessorImpl) processUpsertWorkflowSearchAttributes(
-	taskInfo *taskInfo,
-) error {
-
-	processTaskIfClosed := false
-	return t.processTransfer(
-		processTaskIfClosed,
-		taskInfo,
-		func(context workflowExecutionContext, mutableState mutableState) (interface{}, error) {
-
-			transferTask := taskInfo.task.(*persistenceblobs.TransferTaskInfo)
-			return nil, t.processRecordWorkflowStartedOrUpsertHelper(transferTask, mutableState, false)
-		},
-		standbyTaskPostActionNoOp,
-	)
-}
-
-func (t *transferQueueStandbyProcessorImpl) processRecordWorkflowStartedOrUpsertHelper(
-	transferTask *persistenceblobs.TransferTaskInfo,
-	mutableState mutableState,
-	isRecordStart bool,
-) error {
-
-	// verify task version for RecordWorkflowStarted.
-	// upsert doesn't require verifyTask, because it is just a sync of mutableState.
-	if isRecordStart {
-		startVersion, err := mutableState.GetStartVersion()
-		if err != nil {
-			return err
-		}
-		ok, err := verifyTaskVersion(t.shard, t.logger, primitives.UUID(transferTask.DomainID).String(), startVersion, transferTask.Version, transferTask)
-		if err != nil || !ok {
-			return err
-		}
-	}
-
-	executionInfo := mutableState.GetExecutionInfo()
-	workflowTimeout := executionInfo.WorkflowTimeout
-	wfTypeName := executionInfo.WorkflowTypeName
-	startEvent, err := mutableState.GetStartEvent()
-	if err != nil {
-		return err
-	}
-	startTimestamp := startEvent.GetTimestamp()
-	executionTimestamp := getWorkflowExecutionTimestamp(mutableState, startEvent)
-	visibilityMemo := getWorkflowMemo(executionInfo.Memo)
-	searchAttr := copySearchAttributes(executionInfo.SearchAttributes)
-
-	if isRecordStart {
-		return t.recordWorkflowStarted(
-			primitives.UUID(transferTask.DomainID).String(),
-			transferTask.WorkflowID,
-			primitives.UUID(transferTask.RunID).String(),
-			wfTypeName,
-			startTimestamp,
-			executionTimestamp.UnixNano(),
-			workflowTimeout,
-			transferTask.GetTaskID(),
-			visibilityMemo,
-			searchAttr,
-		)
-	}
-	return t.upsertWorkflowExecution(
-		primitives.UUID(transferTask.DomainID).String(),
-		transferTask.WorkflowID,
-		primitives.UUID(transferTask.RunID).String(),
-		wfTypeName,
-		startTimestamp,
-		executionTimestamp.UnixNano(),
-		workflowTimeout,
-		transferTask.GetTaskID(),
-		visibilityMemo,
-		searchAttr,
-	)
-
-}
-
-func (t *transferQueueStandbyProcessorImpl) processTransfer(
-	processTaskIfClosed bool,
-	taskInfo *taskInfo,
-	actionFn standbyActionFn,
-	postActionFn standbyPostActionFn,
-) (retError error) {
-
-	transferTask := taskInfo.task.(*persistenceblobs.TransferTaskInfo)
-	context, release, err := t.cache.getOrCreateWorkflowExecutionForBackground(
-		t.getDomainIDAndWorkflowExecution(transferTask),
-	)
-	if err != nil {
-		return err
-	}
-	defer func() {
-		if retError == ErrTaskRetry {
-			release(nil)
-		} else {
-			release(retError)
-		}
-	}()
-
-	mutableState, err := loadMutableStateForTransferTask(context, transferTask, t.metricsClient, t.logger)
-	if err != nil || mutableState == nil {
-		return err
-	}
-
-	if !mutableState.IsWorkflowExecutionRunning() && !processTaskIfClosed {
-		// workflow already finished, no need to process the timer
-		return nil
-	}
-
-	historyResendInfo, err := actionFn(context, mutableState)
-	if err != nil {
-		return err
-	}
-
-	release(nil)
-	return postActionFn(taskInfo, historyResendInfo, taskInfo.logger)
-}
-
-func (t *transferQueueStandbyProcessorImpl) pushActivity(
-	task *taskInfo,
-	postActionInfo interface{},
-	logger log.Logger,
-) error {
-
-	if postActionInfo == nil {
-		return nil
-	}
-
-	pushActivityInfo := postActionInfo.(*pushActivityToMatchingInfo)
-	timeout := common.MinInt32(pushActivityInfo.activityScheduleToStartTimeout, common.MaxTaskTimeout)
-	return t.transferQueueProcessorBase.pushActivity(
-		task.task.(*persistenceblobs.TransferTaskInfo),
-		timeout,
-	)
-}
-
-func (t *transferQueueStandbyProcessorImpl) pushDecision(
-	task *taskInfo,
-	postActionInfo interface{},
-	logger log.Logger,
-) error {
-
-	if postActionInfo == nil {
-		return nil
-	}
-
-	pushDecisionInfo := postActionInfo.(*pushDecisionToMatchingInfo)
-	timeout := common.MinInt32(pushDecisionInfo.decisionScheduleToStartTimeout, common.MaxTaskTimeout)
-	return t.transferQueueProcessorBase.pushDecision(
-		task.task.(*persistenceblobs.TransferTaskInfo),
-		&pushDecisionInfo.tasklist,
-		timeout,
-	)
-}
-
-func (t *transferQueueStandbyProcessorImpl) fetchHistoryFromRemote(
-	taskInfo *taskInfo,
-	postActionInfo interface{},
-	log log.Logger,
-) error {
-
-	if postActionInfo == nil {
-		return nil
-	}
-
-	transferTask := taskInfo.task.(*persistenceblobs.TransferTaskInfo)
-	resendInfo := postActionInfo.(*historyResendInfo)
-
-	t.metricsClient.IncCounter(metrics.HistoryRereplicationByTransferTaskScope, metrics.ClientRequests)
-	stopwatch := t.metricsClient.StartTimer(metrics.HistoryRereplicationByTransferTaskScope, metrics.ClientLatency)
-	defer stopwatch.Stop()
-
-	var err error
-	if resendInfo.lastEventID != common.EmptyEventID && resendInfo.lastEventVersion != common.EmptyVersion {
-		err = t.nDCHistoryResender.SendSingleWorkflowHistory(
-			primitives.UUID(transferTask.DomainID).String(),
-			transferTask.WorkflowID,
-			primitives.UUID(transferTask.RunID).String(),
-			resendInfo.lastEventID,
-			resendInfo.lastEventVersion,
-			common.EmptyEventID,
-			common.EmptyVersion,
-		)
-	} else if resendInfo.nextEventID != nil {
-		err = t.historyRereplicator.SendMultiWorkflowHistory(
-			primitives.UUID(transferTask.DomainID).String(),
-			transferTask.WorkflowID,
-			primitives.UUID(transferTask.RunID).String(),
-			*resendInfo.nextEventID,
-			primitives.UUID(transferTask.RunID).String(),
-			common.EndEventID, // use common.EndEventID since we do not know where is the end
-		)
-	} else {
-		err = serviceerror.NewInternal("transferQueueStandbyProcessor encounter empty historyResendInfo")
-	}
-
-	if err != nil {
-		t.logger.Error("Error re-replicating history from remote.",
-			tag.ShardID(t.shard.GetShardID()),
-			tag.WorkflowDomainIDBytes(transferTask.DomainID),
-			tag.WorkflowID(transferTask.WorkflowID),
-			tag.WorkflowRunIDBytes(transferTask.RunID),
-			tag.SourceCluster(t.clusterName))
-	}
-
-	// return error so task processing logic will retry
-	return ErrTaskRetry
-}
-
-func (t *transferQueueStandbyProcessorImpl) getCurrentTime() time.Time {
-	return t.shard.GetCurrentTime(t.clusterName)
-=======
 	// TODO: task metricScope should be determined when creating taskInfo
 	metricScope := t.getTransferTaskMetricsScope(taskInfo.task.GetTaskType(), false)
 	return metricScope, t.taskExecutor.execute(taskInfo.task, taskInfo.shouldProcessTask)
->>>>>>> 3973b054
 }