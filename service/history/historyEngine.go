// Copyright (c) 2017 Uber Technologies, Inc.
//
// Permission is hereby granted, free of charge, to any person obtaining a copy
// of this software and associated documentation files (the "Software"), to deal
// in the Software without restriction, including without limitation the rights
// to use, copy, modify, merge, publish, distribute, sublicense, and/or sell
// copies of the Software, and to permit persons to whom the Software is
// furnished to do so, subject to the following conditions:
//
// The above copyright notice and this permission notice shall be included in
// all copies or substantial portions of the Software.
//
// THE SOFTWARE IS PROVIDED "AS IS", WITHOUT WARRANTY OF ANY KIND, EXPRESS OR
// IMPLIED, INCLUDING BUT NOT LIMITED TO THE WARRANTIES OF MERCHANTABILITY,
// FITNESS FOR A PARTICULAR PURPOSE AND NONINFRINGEMENT. IN NO EVENT SHALL THE
// AUTHORS OR COPYRIGHT HOLDERS BE LIABLE FOR ANY CLAIM, DAMAGES OR OTHER
// LIABILITY, WHETHER IN AN ACTION OF CONTRACT, TORT OR OTHERWISE, ARISING FROM,
// OUT OF OR IN CONNECTION WITH THE SOFTWARE OR THE USE OR OTHER DEALINGS IN
// THE SOFTWARE.

package history

import (
	"bytes"
	ctx "context"
	"encoding/json"
	"errors"
	"fmt"
	"time"

	"github.com/pborman/uuid"
	h "github.com/uber/cadence/.gen/go/history"
	r "github.com/uber/cadence/.gen/go/replicator"
	workflow "github.com/uber/cadence/.gen/go/shared"
	hc "github.com/uber/cadence/client/history"
	"github.com/uber/cadence/client/matching"
	"github.com/uber/cadence/common"
	"github.com/uber/cadence/common/cache"
	"github.com/uber/cadence/common/clock"
	"github.com/uber/cadence/common/cluster"
	"github.com/uber/cadence/common/definition"
	ce "github.com/uber/cadence/common/errors"
	"github.com/uber/cadence/common/log"
	"github.com/uber/cadence/common/log/tag"
	"github.com/uber/cadence/common/messaging"
	"github.com/uber/cadence/common/metrics"
	"github.com/uber/cadence/common/persistence"
	"github.com/uber/cadence/common/service/config"
	warchiver "github.com/uber/cadence/service/worker/archiver"
	"github.com/uber/cadence/service/worker/replicator"
	"go.uber.org/cadence/.gen/go/cadence/workflowserviceclient"
)

const (
	conditionalRetryCount                     = 5
	activityCancellationMsgActivityIDUnknown  = "ACTIVITY_ID_UNKNOWN"
	activityCancellationMsgActivityNotStarted = "ACTIVITY_ID_NOT_STARTED"
	timerCancellationMsgTimerIDUnknown        = "TIMER_ID_UNKNOWN"
)

type (
	historyEngineImpl struct {
		currentClusterName        string
		shard                     ShardContext
		timeSource                clock.TimeSource
		decisionHandler           decisionHandler
		clusterMetadata           cluster.Metadata
		historyMgr                persistence.HistoryManager
		historyV2Mgr              persistence.HistoryV2Manager
		executionManager          persistence.ExecutionManager
		visibilityMgr             persistence.VisibilityManager
		txProcessor               transferQueueProcessor
		timerProcessor            timerQueueProcessor
		taskAllocator             taskAllocator
		replicator                *historyReplicator
		nDCReplicator             nDCHistoryReplicator
		replicatorProcessor       ReplicatorQueueProcessor
		historyEventNotifier      historyEventNotifier
		tokenSerializer           common.TaskTokenSerializer
		historyCache              *historyCache
		metricsClient             metrics.Client
		logger                    log.Logger
		throttledLogger           log.Logger
		config                    *Config
		archivalClient            warchiver.Client
		resetor                   workflowResetor
		replicationTaskProcessors []*ReplicationTaskProcessor
	}
)

var _ Engine = (*historyEngineImpl)(nil)

var (
	// ErrTaskDiscarded is the error indicating that the timer / transfer task is pending for too long and discarded.
	ErrTaskDiscarded = errors.New("passive task pending for too long")
	// ErrTaskRetry is the error indicating that the timer / transfer task should be retried.
	ErrTaskRetry = errors.New("passive task should retry due to condition in mutable state is not met")
	// ErrDuplicate is exported temporarily for integration test
	ErrDuplicate = errors.New("duplicate task, completing it")
	// ErrConflict is exported temporarily for integration test
	ErrConflict = errors.New("conditional update failed")
	// ErrMaxAttemptsExceeded is exported temporarily for integration test
	ErrMaxAttemptsExceeded = errors.New("maximum attempts exceeded to update history")
	// ErrStaleState is the error returned during state update indicating that cached mutable state could be stale
	ErrStaleState = errors.New("cache mutable state could potentially be stale")
	// ErrActivityTaskNotFound is the error to indicate activity task could be duplicate and activity already completed
	ErrActivityTaskNotFound = &workflow.EntityNotExistsError{Message: "activity task not found"}
	// ErrWorkflowCompleted is the error to indicate workflow execution already completed
	ErrWorkflowCompleted = &workflow.EntityNotExistsError{Message: "workflow execution already completed"}
	// ErrWorkflowParent is the error to parent execution is given and mismatch
	ErrWorkflowParent = &workflow.EntityNotExistsError{Message: "workflow parent does not match"}
	// ErrDeserializingToken is the error to indicate task token is invalid
	ErrDeserializingToken = &workflow.BadRequestError{Message: "error deserializing task token"}
	// ErrSignalOverSize is the error to indicate signal input size is > 256K
	ErrSignalOverSize = &workflow.BadRequestError{Message: "signal input size is over 256K"}
	// ErrCancellationAlreadyRequested is the error indicating cancellation for target workflow is already requested
	ErrCancellationAlreadyRequested = &workflow.CancellationAlreadyRequestedError{Message: "cancellation already requested for this workflow execution"}
	// ErrSignalsLimitExceeded is the error indicating limit reached for maximum number of signal events
	ErrSignalsLimitExceeded = &workflow.LimitExceededError{Message: "exceeded workflow execution limit for signal events"}
	// ErrEventsAterWorkflowFinish is the error indicating server error trying to write events after workflow finish event
<<<<<<< HEAD
	ErrEventsAterWorkflowFinish = &workflow.InternalServiceError{Message: "error validating last event being workflow finish event"}
=======
	ErrEventsAterWorkflowFinish = &workflow.InternalServiceError{Message: "error validating last event being workflow finish event."}
	// ErrQueryTimeout is the error indicating query timed out before being answered
	ErrQueryTimeout = errors.New("query timed out")

>>>>>>> 8c4e0e4f
	// FailedWorkflowCloseState is a set of failed workflow close states, used for start workflow policy
	// for start workflow execution API
	FailedWorkflowCloseState = map[int]bool{
		persistence.WorkflowCloseStatusFailed:     true,
		persistence.WorkflowCloseStatusCanceled:   true,
		persistence.WorkflowCloseStatusTerminated: true,
		persistence.WorkflowCloseStatusTimedOut:   true,
	}
)

// NewEngineWithShardContext creates an instance of history engine
func NewEngineWithShardContext(
	shard ShardContext,
	visibilityMgr persistence.VisibilityManager,
	matching matching.Client,
	historyClient hc.Client,
	publicClient workflowserviceclient.Interface,
	historyEventNotifier historyEventNotifier,
	publisher messaging.Producer,
	config *Config,
	replicationTaskFetchers *ReplicationTaskFetchers,
	domainReplicator replicator.DomainReplicator,
) Engine {
	currentClusterName := shard.GetService().GetClusterMetadata().GetCurrentClusterName()

	logger := shard.GetLogger()
	executionManager := shard.GetExecutionManager()
	historyManager := shard.GetHistoryManager()
	historyV2Manager := shard.GetHistoryV2Manager()
	historyCache := newHistoryCache(shard)
	historyEngImpl := &historyEngineImpl{
		currentClusterName:   currentClusterName,
		shard:                shard,
		clusterMetadata:      shard.GetClusterMetadata(),
		timeSource:           shard.GetTimeSource(),
		historyMgr:           historyManager,
		historyV2Mgr:         historyV2Manager,
		executionManager:     executionManager,
		visibilityMgr:        visibilityMgr,
		tokenSerializer:      common.NewJSONTaskTokenSerializer(),
		historyCache:         historyCache,
		logger:               logger.WithTags(tag.ComponentHistoryEngine),
		throttledLogger:      shard.GetThrottledLogger().WithTags(tag.ComponentHistoryEngine),
		metricsClient:        shard.GetMetricsClient(),
		historyEventNotifier: historyEventNotifier,
		config:               config,
		archivalClient: warchiver.NewClient(
			shard.GetMetricsClient(),
			logger,
			publicClient,
			shard.GetConfig().NumArchiveSystemWorkflows,
			shard.GetConfig().ArchiveRequestRPS,
			shard.GetService().GetArchiverProvider(),
		),
	}

	historyEngImpl.txProcessor = newTransferQueueProcessor(shard, historyEngImpl, visibilityMgr, matching, historyClient, logger)
	historyEngImpl.timerProcessor = newTimerQueueProcessor(shard, historyEngImpl, matching, logger)

	// Only start the replicator processor if valid publisher is passed in
	if publisher != nil {
		historyEngImpl.replicatorProcessor = newReplicatorQueueProcessor(
			shard,
			historyEngImpl.historyCache,
			publisher, executionManager,
			historyManager,
			historyV2Manager,
			logger,
		)
		historyEngImpl.replicator = newHistoryReplicator(
			shard,
			clock.NewRealTimeSource(),
			historyEngImpl,
			historyCache,
			shard.GetDomainCache(),
			historyManager,
			historyV2Manager,
			logger,
		)
		historyEngImpl.nDCReplicator = newNDCHistoryReplicator(
			shard,
			historyCache,
			logger,
		)
	}
	historyEngImpl.resetor = newWorkflowResetor(historyEngImpl)
	historyEngImpl.decisionHandler = newDecisionHandler(historyEngImpl)

	var replicationTaskProcessors []*ReplicationTaskProcessor
	for _, replicationTaskFetcher := range replicationTaskFetchers.GetFetchers() {
		replicationTaskProcessor := NewReplicationTaskProcessor(shard, historyEngImpl, domainReplicator, shard.GetMetricsClient(), replicationTaskFetcher)
		replicationTaskProcessors = append(replicationTaskProcessors, replicationTaskProcessor)
	}
	historyEngImpl.replicationTaskProcessors = replicationTaskProcessors

	shard.SetEngine(historyEngImpl)

	return historyEngImpl
}

// Start will spin up all the components needed to start serving this shard.
// Make sure all the components are loaded lazily so start can return immediately.  This is important because
// ShardController calls start sequentially for all the shards for a given host during startup.
func (e *historyEngineImpl) Start() {
	e.logger.Info("", tag.LifeCycleStarting)
	defer e.logger.Info("", tag.LifeCycleStarted)

	e.registerDomainFailoverCallback()

	e.txProcessor.Start()
	e.timerProcessor.Start()

	clusterMetadata := e.shard.GetClusterMetadata()
	if e.replicatorProcessor != nil && clusterMetadata.GetReplicationConsumerConfig().Type != config.ReplicationConsumerTypeRPC {
		e.replicatorProcessor.Start()
	}

	for _, replicationTaskProcessor := range e.replicationTaskProcessors {
		replicationTaskProcessor.Start()
	}
}

// Stop the service.
func (e *historyEngineImpl) Stop() {
	e.logger.Info("", tag.LifeCycleStopping)
	defer e.logger.Info("", tag.LifeCycleStopped)

	e.txProcessor.Stop()
	e.timerProcessor.Stop()
	if e.replicatorProcessor != nil {
		e.replicatorProcessor.Stop()
	}

	for _, replicationTaskProcessor := range e.replicationTaskProcessors {
		replicationTaskProcessor.Stop()
	}

	// unset the failover callback
	e.shard.GetDomainCache().UnregisterDomainChangeCallback(e.shard.GetShardID())
}

func (e *historyEngineImpl) registerDomainFailoverCallback() {

	// NOTE: READ BEFORE MODIFICATION
	//
	// Tasks, e.g. transfer tasks and timer tasks, are created when holding the shard lock
	// meaning tasks -> release of shard lock
	//
	// Domain change notification follows the following steps, order matters
	// 1. lock all task processing.
	// 2. domain changes visible to everyone (Note: lock of task processing prevents task processing logic seeing the domain changes).
	// 3. failover min and max task levels are calaulated, then update to shard.
	// 4. failover start & task processing unlock & shard domain version notification update. (order does not matter for this discussion)
	//
	// The above guarantees that task created during the failover will be processed.
	// If the task is created after domain change:
	// 		then active processor will handle it. (simple case)
	// If the task is created before domain change:
	//		task -> release of shard lock
	//		failover min / max task levels calculated & updated to shard (using shard lock) -> failover start
	// above 2 guarantees that failover start is after persistence of the task.

	failoverPredicate := func(shardNotificationVersion int64, nextDomain *cache.DomainCacheEntry, action func()) {
		domainFailoverNotificationVersion := nextDomain.GetFailoverNotificationVersion()
		domainActiveCluster := nextDomain.GetReplicationConfig().ActiveClusterName

		if nextDomain.IsGlobalDomain() &&
			domainFailoverNotificationVersion >= shardNotificationVersion &&
			domainActiveCluster == e.currentClusterName {
			action()
		}
	}

	// first set the failover callback
	e.shard.GetDomainCache().RegisterDomainChangeCallback(
		e.shard.GetShardID(),
		e.shard.GetDomainNotificationVersion(),
		func() {
			e.txProcessor.LockTaskPrrocessing()
			e.timerProcessor.LockTaskPrrocessing()
		},
		func(prevDomains []*cache.DomainCacheEntry, nextDomains []*cache.DomainCacheEntry) {
			defer func() {
				e.txProcessor.UnlockTaskPrrocessing()
				e.timerProcessor.UnlockTaskPrrocessing()
			}()

			if len(nextDomains) == 0 {
				return
			}

			shardNotificationVersion := e.shard.GetDomainNotificationVersion()
			failoverDomainIDs := map[string]struct{}{}

			for _, nextDomain := range nextDomains {
				failoverPredicate(shardNotificationVersion, nextDomain, func() {
					failoverDomainIDs[nextDomain.GetInfo().ID] = struct{}{}
				})
			}

			if len(failoverDomainIDs) > 0 {
				e.logger.Info("Domain Failover Start.", tag.WorkflowDomainIDs(failoverDomainIDs))

				e.txProcessor.FailoverDomain(failoverDomainIDs)
				e.timerProcessor.FailoverDomain(failoverDomainIDs)

				now := e.shard.GetTimeSource().Now()
				// the fake tasks will not be actually used, we just need to make sure
				// its length > 0 and has correct timestamp, to trigger a db scan
				fakeDecisionTask := []persistence.Task{&persistence.DecisionTask{}}
				fakeDecisionTimeoutTask := []persistence.Task{&persistence.DecisionTimeoutTask{VisibilityTimestamp: now}}
				e.txProcessor.NotifyNewTask(e.currentClusterName, fakeDecisionTask)
				e.timerProcessor.NotifyNewTimers(e.currentClusterName, fakeDecisionTimeoutTask)
			}

			e.shard.UpdateDomainNotificationVersion(nextDomains[len(nextDomains)-1].GetNotificationVersion() + 1)
		},
	)
}

func (e *historyEngineImpl) createMutableState(
	clusterMetadata cluster.Metadata,
	domainEntry *cache.DomainCacheEntry,
) mutableState {

	var msBuilder mutableState
	if clusterMetadata.IsGlobalDomainEnabled() && domainEntry.IsGlobalDomain() {
		// all workflows within a global domain should have replication state, no matter whether it will be replicated to multiple
		// target clusters or not
		msBuilder = newMutableStateBuilderWithReplicationState(
			e.shard,
			e.shard.GetEventsCache(),
			e.logger,
			domainEntry.GetFailoverVersion(),
			domainEntry.GetReplicationPolicy(),
			domainEntry.GetInfo().Name,
		)
	} else {
		msBuilder = newMutableStateBuilder(
			e.shard,
			e.shard.GetEventsCache(),
			e.logger,
			domainEntry.GetInfo().Name,
		)
	}

	return msBuilder
}

func (e *historyEngineImpl) generateFirstDecisionTask(
	msBuilder mutableState,
	parentInfo *h.ParentExecutionInfo,
	startEvent *workflow.HistoryEvent,
) error {

	if parentInfo == nil {
		// DecisionTask is only created when it is not a Child Workflow and no backoff is needed
		if err := msBuilder.AddFirstDecisionTaskScheduled(
			startEvent,
		); err != nil {
			return err
		}
	}
	return nil
}

// StartWorkflowExecution starts a workflow execution
func (e *historyEngineImpl) StartWorkflowExecution(
	ctx ctx.Context,
	startRequest *h.StartWorkflowExecutionRequest,
) (resp *workflow.StartWorkflowExecutionResponse, retError error) {

	domainEntry, err := e.getActiveDomainEntry(startRequest.DomainUUID)
	if err != nil {
		return nil, err
	}
	domainID := domainEntry.GetInfo().ID

	request := startRequest.StartRequest
	err = validateStartWorkflowExecutionRequest(request, e.config.MaxIDLengthLimit())
	if err != nil {
		return nil, err
	}
	e.overrideStartWorkflowExecutionRequest(domainEntry, request)

	workflowID := request.GetWorkflowId()
	// grab the current context as a lock, nothing more
	_, currentRelease, err := e.historyCache.getOrCreateCurrentWorkflowExecution(
		ctx,
		domainID,
		workflowID,
	)
	if err != nil {
		return nil, err
	}
	defer func() { currentRelease(retError) }()

	execution := workflow.WorkflowExecution{
		WorkflowId: common.StringPtr(workflowID),
		RunId:      common.StringPtr(uuid.New()),
	}
	clusterMetadata := e.shard.GetService().GetClusterMetadata()
	msBuilder := e.createMutableState(clusterMetadata, domainEntry)
	var eventStoreVersion int32
	if e.config.EnableEventsV2(request.GetDomain()) {
		eventStoreVersion = persistence.EventStoreVersionV2
	}
	if eventStoreVersion == persistence.EventStoreVersionV2 {
		// NOTE: except for fork(reset), we use runID as treeID for simplicity
		if err := msBuilder.SetHistoryTree(execution.GetRunId()); err != nil {
			return nil, err
		}
	}

	startEvent, err := msBuilder.AddWorkflowExecutionStartedEvent(
		domainEntry,
		execution,
		startRequest,
	)
	if err != nil {
		return nil, &workflow.InternalServiceError{
			Message: "Failed to add workflow execution started event.",
		}
	}

	// Generate first decision task event if not child WF and no first decision task backoff
	if err := e.generateFirstDecisionTask(
		msBuilder,
		startRequest.ParentExecutionInfo,
		startEvent,
	); err != nil {
		return nil, err
	}

	context := newWorkflowExecutionContext(domainID, execution, e.shard, e.executionManager, e.logger)

	now := e.timeSource.Now()
	newWorkflow, newWorkflowEventsSeq, err := msBuilder.CloseTransactionAsSnapshot(
		now,
		transactionPolicyActive,
	)
	if err != nil {
		return nil, err
	}
	historySize, err := context.persistFirstWorkflowEvents(newWorkflowEventsSeq[0])
	if err != nil {
		return nil, err
	}

	// create as brand new
	createMode := persistence.CreateWorkflowModeBrandNew
	prevRunID := ""
	prevLastWriteVersion := int64(0)
	err = context.createWorkflowExecution(
		newWorkflow, historySize, now,
		createMode, prevRunID, prevLastWriteVersion,
	)
	if err != nil {
		if t, ok := err.(*persistence.WorkflowExecutionAlreadyStartedError); ok {
			currentBranchToken, getTokenErr := msBuilder.GetCurrentBranchToken()
			if getTokenErr != nil {
				return nil, getTokenErr
			}
			if t.StartRequestID == *request.RequestId {
<<<<<<< HEAD
				e.deleteEvents(domainID, execution, eventStoreVersion, currentBranchToken)
=======
>>>>>>> 8c4e0e4f
				return &workflow.StartWorkflowExecutionResponse{
					RunId: common.StringPtr(t.RunID),
				}, nil
				// delete history is expected here because duplicate start request will create history with different rid
			}

			if msBuilder.GetCurrentVersion() < t.LastWriteVersion {
<<<<<<< HEAD
				e.deleteEvents(domainID, execution, eventStoreVersion, currentBranchToken)
=======
>>>>>>> 8c4e0e4f
				return nil, ce.NewDomainNotActiveError(
					*request.Domain,
					clusterMetadata.GetCurrentClusterName(),
					clusterMetadata.ClusterNameForFailoverVersion(t.LastWriteVersion),
				)
			}

			// create as ID reuse
			createMode = persistence.CreateWorkflowModeWorkflowIDReuse
			prevRunID = t.RunID
			prevLastWriteVersion = t.LastWriteVersion
			if err = e.applyWorkflowIDReusePolicyHelper(
				t.StartRequestID,
				prevRunID,
				t.State,
				t.CloseStatus,
				domainID,
				execution,
				startRequest.StartRequest.GetWorkflowIdReusePolicy(),
			); err != nil {
<<<<<<< HEAD
				currentBranchToken, getTokenErr := msBuilder.GetCurrentBranchToken()
				if getTokenErr != nil {
					return nil, getTokenErr
				}
				e.deleteEvents(domainID, execution, eventStoreVersion, currentBranchToken)
=======
>>>>>>> 8c4e0e4f
				return nil, err
			}
			err = context.createWorkflowExecution(
				newWorkflow, historySize, now,
				createMode, prevRunID, prevLastWriteVersion,
			)
		}
	}

	if err != nil {
		return nil, err
	}
	return &workflow.StartWorkflowExecutionResponse{
		RunId: execution.RunId,
	}, nil
}

// GetMutableState retrieves the mutable state of the workflow execution
func (e *historyEngineImpl) GetMutableState(
	ctx ctx.Context,
	request *h.GetMutableStateRequest,
) (*h.GetMutableStateResponse, error) {

	return e.getMutableStateOrPolling(ctx, request)
}

// PollMutableState retrieves the mutable state of the workflow execution with long polling
func (e *historyEngineImpl) PollMutableState(
	ctx ctx.Context,
	request *h.PollMutableStateRequest,
) (*h.PollMutableStateResponse, error) {

	response, err := e.getMutableStateOrPolling(ctx, &h.GetMutableStateRequest{
		DomainUUID:          request.DomainUUID,
		Execution:           request.Execution,
		ExpectedNextEventId: request.ExpectedNextEventId,
		CurrentBranchToken:  request.CurrentBranchToken})

	if err != nil {
		return nil, err
	}
	return &h.PollMutableStateResponse{
		Execution:                            response.Execution,
		WorkflowType:                         response.WorkflowType,
		NextEventId:                          response.NextEventId,
		PreviousStartedEventId:               response.PreviousStartedEventId,
		LastFirstEventId:                     response.LastFirstEventId,
		TaskList:                             response.TaskList,
		StickyTaskList:                       response.StickyTaskList,
		ClientLibraryVersion:                 response.ClientLibraryVersion,
		ClientFeatureVersion:                 response.ClientFeatureVersion,
		ClientImpl:                           response.ClientImpl,
		StickyTaskListScheduleToStartTimeout: response.StickyTaskListScheduleToStartTimeout,
		CurrentBranchToken:                   response.CurrentBranchToken,
		ReplicationInfo:                      response.ReplicationInfo,
		VersionHistories:                     response.VersionHistories,
		WorkflowState:                        response.WorkflowState,
		WorkflowCloseState:                   response.WorkflowCloseState,
	}, nil
}

func (e *historyEngineImpl) getMutableStateOrPolling(
	ctx ctx.Context,
	request *h.GetMutableStateRequest,
) (*h.GetMutableStateResponse, error) {

	domainID, err := validateDomainUUID(request.DomainUUID)
	if err != nil {
		return nil, err
	}
	execution := workflow.WorkflowExecution{
		WorkflowId: request.Execution.WorkflowId,
		RunId:      request.Execution.RunId,
	}
	response, err := e.getMutableState(ctx, domainID, execution)
	if err != nil {
		return nil, err
	}
	if request.CurrentBranchToken == nil {
		request.CurrentBranchToken = response.CurrentBranchToken
	}
	if !bytes.Equal(request.CurrentBranchToken, response.CurrentBranchToken) {
		return nil, &workflow.CurrentBranchChangedError{
			Message:            "current branch token and request branch token doesn't match.",
			CurrentBranchToken: response.CurrentBranchToken}
	}
	// set the run id in case query the current running workflow
	execution.RunId = response.Execution.RunId

	// expectedNextEventID is 0 when caller want to get the current next event ID without blocking
	expectedNextEventID := common.FirstEventID
	if request.ExpectedNextEventId != nil {
		expectedNextEventID = request.GetExpectedNextEventId()
	}

	// if caller decide to long poll on workflow execution
	// and the event ID we are looking for is smaller than current next event ID
	if expectedNextEventID >= response.GetNextEventId() && response.GetIsWorkflowRunning() {
		subscriberID, channel, err := e.historyEventNotifier.WatchHistoryEvent(definition.NewWorkflowIdentifier(domainID, execution.GetWorkflowId(), execution.GetRunId()))
		if err != nil {
			return nil, err
		}
		defer e.historyEventNotifier.UnwatchHistoryEvent(definition.NewWorkflowIdentifier(domainID, execution.GetWorkflowId(), execution.GetRunId()), subscriberID)
		// check again in case the next event ID is updated
		response, err = e.getMutableState(ctx, domainID, execution)
		if err != nil {
			return nil, err
		}
		// check again if the current branch token changed
		if !bytes.Equal(request.CurrentBranchToken, response.CurrentBranchToken) {
			return nil, &workflow.CurrentBranchChangedError{
				Message:            "current branch token and request branch token doesn't match.",
				CurrentBranchToken: response.CurrentBranchToken}
		}
		if expectedNextEventID < response.GetNextEventId() || !response.GetIsWorkflowRunning() {
			return response, nil
		}

		domainCache, err := e.shard.GetDomainCache().GetDomainByID(domainID)
		if err != nil {
			return nil, err
		}
		timer := time.NewTimer(e.shard.GetConfig().LongPollExpirationInterval(domainCache.GetInfo().Name))
		defer timer.Stop()
		for {
			select {
			case event := <-channel:
				response.LastFirstEventId = common.Int64Ptr(event.lastFirstEventID)
				response.NextEventId = common.Int64Ptr(event.nextEventID)
				response.IsWorkflowRunning = common.BoolPtr(event.workflowCloseState == persistence.WorkflowCloseStatusNone)
				response.PreviousStartedEventId = common.Int64Ptr(event.previousStartedEventID)
				response.WorkflowState = common.Int32Ptr(int32(event.workflowState))
				response.WorkflowCloseState = common.Int32Ptr(int32(event.workflowCloseState))
				if !bytes.Equal(request.CurrentBranchToken, event.currentBranchToken) {
					return nil, &workflow.CurrentBranchChangedError{
						Message:            "Current branch token and request branch token doesn't match.",
						CurrentBranchToken: event.currentBranchToken}
				}
				if expectedNextEventID < response.GetNextEventId() || !response.GetIsWorkflowRunning() {
					return response, nil
				}
			case <-timer.C:
				return response, nil
			case <-ctx.Done():
				return nil, ctx.Err()
			}
		}
	}

	return response, nil
}

func (e *historyEngineImpl) QueryWorkflow(
	ctx ctx.Context,
	request *h.QueryWorkflowRequest,
) (*h.QueryWorkflowResponse, error) {
	context, release, err := e.historyCache.getOrCreateWorkflowExecution(ctx, request.GetDomainUUID(), *request.GetExecution())
	if err != nil {
		return nil, err
	}
	queryRegistry := context.getQueryRegistry()
	release(nil)
	query := queryRegistry.BufferQuery(request.GetQuery())
	domainCache, err := e.shard.GetDomainCache().GetDomainByID(request.GetDomainUUID())
	if err != nil {
		return nil, err
	}
	timer := time.NewTimer(e.shard.GetConfig().LongPollExpirationInterval(domainCache.GetInfo().Name))
	defer timer.Stop()

	select {
	case <-query.TerminationCh():
		switch query.State() {
		case QueryStateCompleted:
			result := query.QueryResult()
			switch result.GetResultType() {
			case workflow.QueryResultTypeAnswered:
				return &h.QueryWorkflowResponse{
					QueryResult: result.GetAnswer(),
				}, nil
			case workflow.QueryResultTypeFailed:
				return nil, &workflow.QueryFailedError{Message: fmt.Sprintf("%v: %v", result.GetErrorReason(), result.GetErrorDetails())}
			}
		case QueryStateExpired:
			return nil, ErrQueryTimeout
		}
	case <-timer.C:
		return nil, ErrQueryTimeout
	case <-ctx.Done():
		return nil, ctx.Err()
	}
	return nil, &workflow.InternalServiceError{Message: "query entered unexpected state, this should be impossible"}
}

func (e *historyEngineImpl) getMutableState(
	ctx ctx.Context,
	domainID string,
	execution workflow.WorkflowExecution,
) (retResp *h.GetMutableStateResponse, retError error) {

	context, release, retError := e.historyCache.getOrCreateWorkflowExecution(ctx, domainID, execution)
	if retError != nil {
		return
	}
	defer func() { release(retError) }()

	msBuilder, retError := context.loadWorkflowExecution()
	if retError != nil {
		return
	}

	currentBranchToken, err := msBuilder.GetCurrentBranchToken()
	if err != nil {
		return nil, err
	}

	executionInfo := msBuilder.GetExecutionInfo()
	execution.RunId = context.getExecution().RunId
	workflowState, workflowCloseState := msBuilder.GetWorkflowStateCloseStatus()
	retResp = &h.GetMutableStateResponse{
		Execution:                            &execution,
		WorkflowType:                         &workflow.WorkflowType{Name: common.StringPtr(executionInfo.WorkflowTypeName)},
		LastFirstEventId:                     common.Int64Ptr(msBuilder.GetLastFirstEventID()),
		NextEventId:                          common.Int64Ptr(msBuilder.GetNextEventID()),
		PreviousStartedEventId:               common.Int64Ptr(msBuilder.GetPreviousStartedEventID()),
		TaskList:                             &workflow.TaskList{Name: common.StringPtr(executionInfo.TaskList)},
		StickyTaskList:                       &workflow.TaskList{Name: common.StringPtr(executionInfo.StickyTaskList)},
		ClientLibraryVersion:                 common.StringPtr(executionInfo.ClientLibraryVersion),
		ClientFeatureVersion:                 common.StringPtr(executionInfo.ClientFeatureVersion),
		ClientImpl:                           common.StringPtr(executionInfo.ClientImpl),
		IsWorkflowRunning:                    common.BoolPtr(msBuilder.IsWorkflowExecutionRunning()),
		StickyTaskListScheduleToStartTimeout: common.Int32Ptr(executionInfo.StickyScheduleToStartTimeout),
		EventStoreVersion:                    common.Int32Ptr(msBuilder.GetEventStoreVersion()),
		CurrentBranchToken:                   currentBranchToken,
		WorkflowState:                        common.Int32Ptr(int32(workflowState)),
		WorkflowCloseState:                   common.Int32Ptr(int32(workflowCloseState)),
	}
	replicationState := msBuilder.GetReplicationState()
	if replicationState != nil {
		retResp.ReplicationInfo = map[string]*workflow.ReplicationInfo{}
		for k, v := range replicationState.LastReplicationInfo {
			retResp.ReplicationInfo[k] = &workflow.ReplicationInfo{
				Version:     common.Int64Ptr(v.Version),
				LastEventId: common.Int64Ptr(v.LastEventID),
			}
		}
	}
	versionHistories := msBuilder.GetVersionHistories()
	if versionHistories != nil {
		retResp.VersionHistories = versionHistories.ToThrift()
	}
	return
}

func (e *historyEngineImpl) DescribeMutableState(
	ctx ctx.Context,
	request *h.DescribeMutableStateRequest,
) (retResp *h.DescribeMutableStateResponse, retError error) {

	domainID, err := validateDomainUUID(request.DomainUUID)
	if err != nil {
		return nil, err
	}

	execution := workflow.WorkflowExecution{
		WorkflowId: request.Execution.WorkflowId,
		RunId:      request.Execution.RunId,
	}

	cacheCtx, dbCtx, release, cacheHit, err := e.historyCache.getAndCreateWorkflowExecution(ctx, domainID, execution)
	if err != nil {
		return nil, err
	}
	defer func() { release(retError) }()
	retResp = &h.DescribeMutableStateResponse{}

	if cacheHit && cacheCtx.(*workflowExecutionContextImpl).msBuilder != nil {
		msb := cacheCtx.(*workflowExecutionContextImpl).msBuilder
		retResp.MutableStateInCache, retError = e.toMutableStateJSON(msb)
	}

	msb, retError := dbCtx.loadWorkflowExecution()
	retResp.MutableStateInDatabase, retError = e.toMutableStateJSON(msb)

	return
}

func (e *historyEngineImpl) toMutableStateJSON(msb mutableState) (*string, error) {
	ms := msb.CopyToPersistence()

	jsonBytes, err := json.Marshal(ms)
	if err != nil {
		return nil, err
	}
	return common.StringPtr(string(jsonBytes)), nil
}

// ResetStickyTaskList reset the volatile information in mutable state of a given workflow.
// Volatile information are the information related to client, such as:
// 1. StickyTaskList
// 2. StickyScheduleToStartTimeout
// 3. ClientLibraryVersion
// 4. ClientFeatureVersion
// 5. ClientImpl
func (e *historyEngineImpl) ResetStickyTaskList(
	ctx ctx.Context,
	resetRequest *h.ResetStickyTaskListRequest,
) (*h.ResetStickyTaskListResponse, error) {

	domainID, err := validateDomainUUID(resetRequest.DomainUUID)
	if err != nil {
		return nil, err
	}

	err = e.updateWorkflowExecution(ctx, domainID, *resetRequest.Execution, false,
		func(msBuilder mutableState, tBuilder *timerBuilder) error {
			if !msBuilder.IsWorkflowExecutionRunning() {
				return ErrWorkflowCompleted
			}
			msBuilder.ClearStickyness()
			return nil
		},
	)

	if err != nil {
		return nil, err
	}
	return &h.ResetStickyTaskListResponse{}, nil
}

// DescribeWorkflowExecution returns information about the specified workflow execution.
func (e *historyEngineImpl) DescribeWorkflowExecution(
	ctx ctx.Context,
	request *h.DescribeWorkflowExecutionRequest,
) (retResp *workflow.DescribeWorkflowExecutionResponse, retError error) {

	domainID, err := validateDomainUUID(request.DomainUUID)
	if err != nil {
		return nil, err
	}

	execution := *request.Request.Execution

	context, release, err0 := e.historyCache.getOrCreateWorkflowExecution(ctx, domainID, execution)
	if err0 != nil {
		return nil, err0
	}
	defer func() { release(retError) }()

	msBuilder, err1 := context.loadWorkflowExecution()
	if err1 != nil {
		return nil, err1
	}
	executionInfo := msBuilder.GetExecutionInfo()

	result := &workflow.DescribeWorkflowExecutionResponse{
		ExecutionConfiguration: &workflow.WorkflowExecutionConfiguration{
			TaskList:                            &workflow.TaskList{Name: common.StringPtr(executionInfo.TaskList)},
			ExecutionStartToCloseTimeoutSeconds: common.Int32Ptr(executionInfo.WorkflowTimeout),
			TaskStartToCloseTimeoutSeconds:      common.Int32Ptr(executionInfo.DecisionTimeoutValue),
		},
		WorkflowExecutionInfo: &workflow.WorkflowExecutionInfo{
			Execution: &workflow.WorkflowExecution{
				WorkflowId: common.StringPtr(executionInfo.WorkflowID),
				RunId:      common.StringPtr(executionInfo.RunID),
			},
			Type:             &workflow.WorkflowType{Name: common.StringPtr(executionInfo.WorkflowTypeName)},
			StartTime:        common.Int64Ptr(executionInfo.StartTimestamp.UnixNano()),
			HistoryLength:    common.Int64Ptr(msBuilder.GetNextEventID() - common.FirstEventID),
			AutoResetPoints:  executionInfo.AutoResetPoints,
			Memo:             &workflow.Memo{Fields: executionInfo.Memo},
			SearchAttributes: &workflow.SearchAttributes{IndexedFields: executionInfo.SearchAttributes},
		},
	}

	// TODO: we need to consider adding execution time to mutable state
	// For now execution time will be calculated based on start time and cron schedule/retry policy
	// each time DescribeWorkflowExecution is called.
	startEvent, err := msBuilder.GetStartEvent()
	if err != nil {
		return nil, err
	}
	backoffDuration := time.Duration(startEvent.GetWorkflowExecutionStartedEventAttributes().GetFirstDecisionTaskBackoffSeconds()) * time.Second
	result.WorkflowExecutionInfo.ExecutionTime = common.Int64Ptr(result.WorkflowExecutionInfo.GetStartTime() + backoffDuration.Nanoseconds())

	if executionInfo.ParentRunID != "" {
		result.WorkflowExecutionInfo.ParentExecution = &workflow.WorkflowExecution{
			WorkflowId: common.StringPtr(executionInfo.ParentWorkflowID),
			RunId:      common.StringPtr(executionInfo.ParentRunID),
		}
		result.WorkflowExecutionInfo.ParentDomainId = common.StringPtr(executionInfo.ParentDomainID)
	}
	if executionInfo.State == persistence.WorkflowStateCompleted {
		// for closed workflow
		closeStatus := persistence.ToThriftWorkflowExecutionCloseStatus(executionInfo.CloseStatus)
		result.WorkflowExecutionInfo.CloseStatus = &closeStatus
		completionEvent, err := msBuilder.GetCompletionEvent()
		if err != nil {
			return nil, err
		}
		result.WorkflowExecutionInfo.CloseTime = common.Int64Ptr(completionEvent.GetTimestamp())
	}

	if len(msBuilder.GetPendingActivityInfos()) > 0 {
		for _, ai := range msBuilder.GetPendingActivityInfos() {
			p := &workflow.PendingActivityInfo{
				ActivityID: common.StringPtr(ai.ActivityID),
			}
			state := workflow.PendingActivityStateScheduled
			if ai.CancelRequested {
				state = workflow.PendingActivityStateCancelRequested
			} else if ai.StartedID != common.EmptyEventID {
				state = workflow.PendingActivityStateStarted
			}
			p.State = &state
			lastHeartbeatUnixNano := ai.LastHeartBeatUpdatedTime.UnixNano()
			if lastHeartbeatUnixNano > 0 {
				p.LastHeartbeatTimestamp = common.Int64Ptr(lastHeartbeatUnixNano)
				p.HeartbeatDetails = ai.Details
			}
			// TODO: move to mutable state instead of loading it from event
			scheduledEvent, err := msBuilder.GetActivityScheduledEvent(ai.ScheduleID)
			if err != nil {
				return nil, err
			}
			p.ActivityType = scheduledEvent.ActivityTaskScheduledEventAttributes.ActivityType
			if state == workflow.PendingActivityStateScheduled {
				p.ScheduledTimestamp = common.Int64Ptr(ai.ScheduledTime.UnixNano())
			} else {
				p.LastStartedTimestamp = common.Int64Ptr(ai.StartedTime.UnixNano())
			}
			if ai.HasRetryPolicy {
				p.Attempt = common.Int32Ptr(ai.Attempt)
				p.ExpirationTimestamp = common.Int64Ptr(ai.ExpirationTime.UnixNano())
				if ai.MaximumAttempts != 0 {
					p.MaximumAttempts = common.Int32Ptr(ai.MaximumAttempts)
				}
				if ai.LastFailureReason != "" {
					p.LastFailureReason = common.StringPtr(ai.LastFailureReason)
				}
				if ai.LastWorkerIdentity != "" {
					p.LastWorkerIdentity = common.StringPtr(ai.LastWorkerIdentity)
				}
			}
			result.PendingActivities = append(result.PendingActivities, p)
		}
	}

	if len(msBuilder.GetPendingChildExecutionInfos()) > 0 {
		for _, ch := range msBuilder.GetPendingChildExecutionInfos() {
			p := &workflow.PendingChildExecutionInfo{
				WorkflowID:        common.StringPtr(ch.StartedWorkflowID),
				RunID:             common.StringPtr(ch.StartedRunID),
				WorkflowTypName:   common.StringPtr(ch.WorkflowTypeName),
				InitiatedID:       common.Int64Ptr(ch.InitiatedID),
				ParentClosePolicy: common.ParentClosePolicyPtr(ch.ParentClosePolicy),
			}
			result.PendingChildren = append(result.PendingChildren, p)
		}
	}

	return result, nil
}

func (e *historyEngineImpl) RecordActivityTaskStarted(
	ctx ctx.Context,
	request *h.RecordActivityTaskStartedRequest,
) (*h.RecordActivityTaskStartedResponse, error) {

	domainEntry, err := e.getActiveDomainEntry(request.DomainUUID)
	if err != nil {
		return nil, err
	}

	domainInfo := domainEntry.GetInfo()

	domainID := domainInfo.ID
	domainName := domainInfo.Name

	execution := workflow.WorkflowExecution{
		WorkflowId: request.WorkflowExecution.WorkflowId,
		RunId:      request.WorkflowExecution.RunId,
	}

	response := &h.RecordActivityTaskStartedResponse{}
	err = e.updateWorkflowExecution(ctx, domainID, execution, false,
		func(msBuilder mutableState, tBuilder *timerBuilder) error {
			if !msBuilder.IsWorkflowExecutionRunning() {
				return ErrWorkflowCompleted
			}

			scheduleID := request.GetScheduleId()
			requestID := request.GetRequestId()
			ai, isRunning := msBuilder.GetActivityInfo(scheduleID)

			// First check to see if cache needs to be refreshed as we could potentially have stale workflow execution in
			// some extreme cassandra failure cases.
			if !isRunning && scheduleID >= msBuilder.GetNextEventID() {
				e.metricsClient.IncCounter(metrics.HistoryRecordActivityTaskStartedScope, metrics.StaleMutableStateCounter)
				return ErrStaleState
			}

			// Check execution state to make sure task is in the list of outstanding tasks and it is not yet started.  If
			// task is not outstanding than it is most probably a duplicate and complete the task.
			if !isRunning {
				// Looks like ActivityTask already completed as a result of another call.
				// It is OK to drop the task at this point.
				e.logger.Debug("Potentially duplicate task.", tag.TaskID(request.GetTaskId()), tag.WorkflowScheduleID(scheduleID), tag.TaskType(persistence.TransferTaskTypeActivityTask))
				return ErrActivityTaskNotFound
			}

			scheduledEvent, err := msBuilder.GetActivityScheduledEvent(scheduleID)
			if err != nil {
				return err
			}
			response.ScheduledEvent = scheduledEvent
			response.ScheduledTimestampOfThisAttempt = common.Int64Ptr(ai.ScheduledTime.UnixNano())

			if ai.StartedID != common.EmptyEventID {
				// If activity is started as part of the current request scope then return a positive response
				if ai.RequestID == requestID {
					response.StartedTimestamp = common.Int64Ptr(ai.StartedTime.UnixNano())
					response.Attempt = common.Int64Ptr(int64(ai.Attempt))
					return nil
				}

				// Looks like ActivityTask already started as a result of another call.
				// It is OK to drop the task at this point.
				e.logger.Debug("Potentially duplicate task.", tag.TaskID(request.GetTaskId()), tag.WorkflowScheduleID(scheduleID), tag.TaskType(persistence.TransferTaskTypeActivityTask))
				return &h.EventAlreadyStartedError{Message: "Activity task already started."}
			}

			if _, err := msBuilder.AddActivityTaskStartedEvent(
				ai, scheduleID, requestID, request.PollRequest.GetIdentity(),
			); err != nil {
				return err
			}

			response.StartedTimestamp = common.Int64Ptr(ai.StartedTime.UnixNano())
			response.Attempt = common.Int64Ptr(int64(ai.Attempt))
			response.HeartbeatDetails = ai.Details

			response.WorkflowType = msBuilder.GetWorkflowType()
			response.WorkflowDomain = common.StringPtr(domainName)

			return nil
		})

	if err != nil {
		return nil, err
	}

	return response, err
}

// ScheduleDecisionTask schedules a decision if no outstanding decision found
func (e *historyEngineImpl) ScheduleDecisionTask(
	ctx ctx.Context,
	req *h.ScheduleDecisionTaskRequest,
) error {
	return e.decisionHandler.handleDecisionTaskScheduled(ctx, req)
}

// RecordDecisionTaskStarted starts a decision
func (e *historyEngineImpl) RecordDecisionTaskStarted(
	ctx ctx.Context,
	request *h.RecordDecisionTaskStartedRequest,
) (*h.RecordDecisionTaskStartedResponse, error) {
	return e.decisionHandler.handleDecisionTaskStarted(ctx, request)
}

// RespondDecisionTaskCompleted completes a decision task
func (e *historyEngineImpl) RespondDecisionTaskCompleted(
	ctx ctx.Context,
	req *h.RespondDecisionTaskCompletedRequest,
) (*h.RespondDecisionTaskCompletedResponse, error) {
	return e.decisionHandler.handleDecisionTaskCompleted(ctx, req)
}

// RespondDecisionTaskFailed fails a decision
func (e *historyEngineImpl) RespondDecisionTaskFailed(
	ctx ctx.Context,
	req *h.RespondDecisionTaskFailedRequest,
) error {
	return e.decisionHandler.handleDecisionTaskFailed(ctx, req)
}

// RespondActivityTaskCompleted completes an activity task.
func (e *historyEngineImpl) RespondActivityTaskCompleted(
	ctx ctx.Context,
	req *h.RespondActivityTaskCompletedRequest,
) error {

	domainEntry, err := e.getActiveDomainEntry(req.DomainUUID)
	if err != nil {
		return err
	}
	domainID := domainEntry.GetInfo().ID

	request := req.CompleteRequest
	token, err0 := e.tokenSerializer.Deserialize(request.TaskToken)
	if err0 != nil {
		return ErrDeserializingToken
	}

	workflowExecution := workflow.WorkflowExecution{
		WorkflowId: common.StringPtr(token.WorkflowID),
		RunId:      common.StringPtr(token.RunID),
	}

	return e.updateWorkflowExecution(ctx, domainID, workflowExecution, true,
		func(msBuilder mutableState, tBuilder *timerBuilder) error {
			if !msBuilder.IsWorkflowExecutionRunning() {
				return ErrWorkflowCompleted
			}

			scheduleID := token.ScheduleID
			if scheduleID == common.EmptyEventID { // client call CompleteActivityById, so get scheduleID by activityID
				scheduleID, err0 = getScheduleID(token.ActivityID, msBuilder)
				if err0 != nil {
					return err0
				}
			}
			ai, isRunning := msBuilder.GetActivityInfo(scheduleID)

			// First check to see if cache needs to be refreshed as we could potentially have stale workflow execution in
			// some extreme cassandra failure cases.
			if !isRunning && scheduleID >= msBuilder.GetNextEventID() {
				e.metricsClient.IncCounter(metrics.HistoryRespondActivityTaskCompletedScope, metrics.StaleMutableStateCounter)
				return ErrStaleState
			}

			if !isRunning || ai.StartedID == common.EmptyEventID ||
				(token.ScheduleID != common.EmptyEventID && token.ScheduleAttempt != int64(ai.Attempt)) {
				return ErrActivityTaskNotFound
			}

			if _, err := msBuilder.AddActivityTaskCompletedEvent(scheduleID, ai.StartedID, request); err != nil {
				// Unable to add ActivityTaskCompleted event to history
				return &workflow.InternalServiceError{Message: "Unable to add ActivityTaskCompleted event to history."}
			}
			return nil
		})
}

// RespondActivityTaskFailed completes an activity task failure.
func (e *historyEngineImpl) RespondActivityTaskFailed(
	ctx ctx.Context,
	req *h.RespondActivityTaskFailedRequest,
) error {

	domainEntry, err := e.getActiveDomainEntry(req.DomainUUID)
	if err != nil {
		return err
	}
	domainID := domainEntry.GetInfo().ID

	request := req.FailedRequest
	token, err0 := e.tokenSerializer.Deserialize(request.TaskToken)
	if err0 != nil {
		return ErrDeserializingToken
	}

	workflowExecution := workflow.WorkflowExecution{
		WorkflowId: common.StringPtr(token.WorkflowID),
		RunId:      common.StringPtr(token.RunID),
	}

	return e.updateWorkflowExecutionWithAction(ctx, domainID, workflowExecution,
		func(msBuilder mutableState, tBuilder *timerBuilder) (*updateWorkflowAction, error) {
			if !msBuilder.IsWorkflowExecutionRunning() {
				return nil, ErrWorkflowCompleted
			}

			scheduleID := token.ScheduleID
			if scheduleID == common.EmptyEventID { // client call CompleteActivityById, so get scheduleID by activityID
				scheduleID, err0 = getScheduleID(token.ActivityID, msBuilder)
				if err0 != nil {
					return nil, err0
				}
			}
			ai, isRunning := msBuilder.GetActivityInfo(scheduleID)

			// First check to see if cache needs to be refreshed as we could potentially have stale workflow execution in
			// some extreme cassandra failure cases.
			if !isRunning && scheduleID >= msBuilder.GetNextEventID() {
				e.metricsClient.IncCounter(metrics.HistoryRespondActivityTaskFailedScope, metrics.StaleMutableStateCounter)
				return nil, ErrStaleState
			}

			if !isRunning || ai.StartedID == common.EmptyEventID ||
				(token.ScheduleID != common.EmptyEventID && token.ScheduleAttempt != int64(ai.Attempt)) {
				return nil, ErrActivityTaskNotFound
			}

			postActions := &updateWorkflowAction{}
			ok, err := msBuilder.RetryActivity(ai, req.FailedRequest.GetReason())
			if err != nil {
				return nil, err
			}
			if !ok {
				// no more retry, and we want to record the failure event
				if _, err := msBuilder.AddActivityTaskFailedEvent(scheduleID, ai.StartedID, request); err != nil {
					// Unable to add ActivityTaskFailed event to history
					return nil, &workflow.InternalServiceError{Message: "Unable to add ActivityTaskFailed event to history."}
				}
				postActions.createDecision = true
			}

			return postActions, nil
		})
}

// RespondActivityTaskCanceled completes an activity task failure.
func (e *historyEngineImpl) RespondActivityTaskCanceled(
	ctx ctx.Context,
	req *h.RespondActivityTaskCanceledRequest,
) error {

	domainEntry, err := e.getActiveDomainEntry(req.DomainUUID)
	if err != nil {
		return err
	}
	domainID := domainEntry.GetInfo().ID

	request := req.CancelRequest
	token, err0 := e.tokenSerializer.Deserialize(request.TaskToken)
	if err0 != nil {
		return ErrDeserializingToken
	}

	workflowExecution := workflow.WorkflowExecution{
		WorkflowId: common.StringPtr(token.WorkflowID),
		RunId:      common.StringPtr(token.RunID),
	}

	return e.updateWorkflowExecution(ctx, domainID, workflowExecution, true,
		func(msBuilder mutableState, tBuilder *timerBuilder) error {
			if !msBuilder.IsWorkflowExecutionRunning() {
				return ErrWorkflowCompleted
			}

			scheduleID := token.ScheduleID
			if scheduleID == common.EmptyEventID { // client call CompleteActivityById, so get scheduleID by activityID
				scheduleID, err0 = getScheduleID(token.ActivityID, msBuilder)
				if err0 != nil {
					return err0
				}
			}
			ai, isRunning := msBuilder.GetActivityInfo(scheduleID)

			// First check to see if cache needs to be refreshed as we could potentially have stale workflow execution in
			// some extreme cassandra failure cases.
			if !isRunning && scheduleID >= msBuilder.GetNextEventID() {
				e.metricsClient.IncCounter(metrics.HistoryRespondActivityTaskCanceledScope, metrics.StaleMutableStateCounter)
				return ErrStaleState
			}

			if !isRunning || ai.StartedID == common.EmptyEventID ||
				(token.ScheduleID != common.EmptyEventID && token.ScheduleAttempt != int64(ai.Attempt)) {
				return ErrActivityTaskNotFound
			}

			if _, err := msBuilder.AddActivityTaskCanceledEvent(
				scheduleID,
				ai.StartedID,
				ai.CancelRequestID,
				request.Details,
				common.StringDefault(request.Identity)); err != nil {
				// Unable to add ActivityTaskCanceled event to history
				return &workflow.InternalServiceError{Message: "Unable to add ActivityTaskCanceled event to history."}
			}

			return nil
		})

}

// RecordActivityTaskHeartbeat records an hearbeat for a task.
// This method can be used for two purposes.
// - For reporting liveness of the activity.
// - For reporting progress of the activity, this can be done even if the liveness is not configured.
func (e *historyEngineImpl) RecordActivityTaskHeartbeat(
	ctx ctx.Context,
	req *h.RecordActivityTaskHeartbeatRequest,
) (*workflow.RecordActivityTaskHeartbeatResponse, error) {

	domainEntry, err := e.getActiveDomainEntry(req.DomainUUID)
	if err != nil {
		return nil, err
	}
	domainID := domainEntry.GetInfo().ID

	request := req.HeartbeatRequest
	token, err0 := e.tokenSerializer.Deserialize(request.TaskToken)
	if err0 != nil {
		return nil, ErrDeserializingToken
	}

	workflowExecution := workflow.WorkflowExecution{
		WorkflowId: common.StringPtr(token.WorkflowID),
		RunId:      common.StringPtr(token.RunID),
	}

	var cancelRequested bool
	err = e.updateWorkflowExecution(ctx, domainID, workflowExecution, false,
		func(msBuilder mutableState, tBuilder *timerBuilder) error {
			if !msBuilder.IsWorkflowExecutionRunning() {
				e.logger.Debug("Heartbeat failed")
				return ErrWorkflowCompleted
			}

			scheduleID := token.ScheduleID
			if scheduleID == common.EmptyEventID { // client call RecordActivityHeartbeatByID, so get scheduleID by activityID
				scheduleID, err0 = getScheduleID(token.ActivityID, msBuilder)
				if err0 != nil {
					return err0
				}
			}
			ai, isRunning := msBuilder.GetActivityInfo(scheduleID)

			// First check to see if cache needs to be refreshed as we could potentially have stale workflow execution in
			// some extreme cassandra failure cases.
			if !isRunning && scheduleID >= msBuilder.GetNextEventID() {
				e.metricsClient.IncCounter(metrics.HistoryRecordActivityTaskHeartbeatScope, metrics.StaleMutableStateCounter)
				return ErrStaleState
			}

			if !isRunning || ai.StartedID == common.EmptyEventID ||
				(token.ScheduleID != common.EmptyEventID && token.ScheduleAttempt != int64(ai.Attempt)) {
				return ErrActivityTaskNotFound
			}

			cancelRequested = ai.CancelRequested

			e.logger.Debug(fmt.Sprintf("Activity HeartBeat: scheduleEventID: %v, ActivityInfo: %+v, CancelRequested: %v",
				scheduleID, ai, cancelRequested))

			// Save progress and last HB reported time.
			msBuilder.UpdateActivityProgress(ai, request)

			return nil
		})

	if err != nil {
		return &workflow.RecordActivityTaskHeartbeatResponse{}, err
	}

	return &workflow.RecordActivityTaskHeartbeatResponse{CancelRequested: common.BoolPtr(cancelRequested)}, nil
}

// RequestCancelWorkflowExecution records request cancellation event for workflow execution
func (e *historyEngineImpl) RequestCancelWorkflowExecution(
	ctx ctx.Context,
	req *h.RequestCancelWorkflowExecutionRequest,
) error {

	domainEntry, err := e.getActiveDomainEntry(req.DomainUUID)
	if err != nil {
		return err
	}
	domainID := domainEntry.GetInfo().ID

	request := req.CancelRequest
	parentExecution := req.ExternalWorkflowExecution
	childWorkflowOnly := req.GetChildWorkflowOnly()
	execution := workflow.WorkflowExecution{
		WorkflowId: request.WorkflowExecution.WorkflowId,
		RunId:      request.WorkflowExecution.RunId,
	}

	return e.updateWorkflowExecution(ctx, domainID, execution, true,
		func(msBuilder mutableState, tBuilder *timerBuilder) error {
			if !msBuilder.IsWorkflowExecutionRunning() {
				return ErrWorkflowCompleted
			}

			executionInfo := msBuilder.GetExecutionInfo()
			if childWorkflowOnly {
				parentWorkflowID := executionInfo.ParentWorkflowID
				parentRunID := executionInfo.ParentRunID
				if parentExecution.GetWorkflowId() != parentWorkflowID ||
					parentExecution.GetRunId() != parentRunID {
					return ErrWorkflowParent
				}
			}

			isCancelRequested, cancelRequestID := msBuilder.IsCancelRequested()
			if isCancelRequested {
				cancelRequest := req.CancelRequest
				if cancelRequest.RequestId != nil {
					requestID := *cancelRequest.RequestId
					if requestID != "" && cancelRequestID == requestID {
						return nil
					}
				}
				// if we consider workflow cancellation idempotent, then this error is redundant
				// this error maybe useful if this API is invoked by external, not decision from transfer queue
				return ErrCancellationAlreadyRequested
			}

			if _, err := msBuilder.AddWorkflowExecutionCancelRequestedEvent("", req); err != nil {
				return &workflow.InternalServiceError{Message: "Unable to cancel workflow execution."}
			}

			return nil
		})
}

func (e *historyEngineImpl) SignalWorkflowExecution(
	ctx ctx.Context,
	signalRequest *h.SignalWorkflowExecutionRequest,
) error {

	domainEntry, err := e.getActiveDomainEntry(signalRequest.DomainUUID)
	if err != nil {
		return err
	}
	domainID := domainEntry.GetInfo().ID

	request := signalRequest.SignalRequest
	parentExecution := signalRequest.ExternalWorkflowExecution
	childWorkflowOnly := signalRequest.GetChildWorkflowOnly()
	execution := workflow.WorkflowExecution{
		WorkflowId: request.WorkflowExecution.WorkflowId,
		RunId:      request.WorkflowExecution.RunId,
	}

	return e.updateWorkflowExecutionWithAction(ctx, domainID, execution, func(msBuilder mutableState, tBuilder *timerBuilder) (*updateWorkflowAction, error) {
		executionInfo := msBuilder.GetExecutionInfo()
		createDecisionTask := true
		// Do not create decision task when the workflow is cron and the cron has not been started yet
		if msBuilder.GetExecutionInfo().CronSchedule != "" && !msBuilder.HasProcessedOrPendingDecision() {
			createDecisionTask = false
		}
		postActions := &updateWorkflowAction{
			createDecision: createDecisionTask,
		}

		if !msBuilder.IsWorkflowExecutionRunning() {
			return nil, ErrWorkflowCompleted
		}

		maxAllowedSignals := e.config.MaximumSignalsPerExecution(domainEntry.GetInfo().Name)
		if maxAllowedSignals > 0 && int(executionInfo.SignalCount) >= maxAllowedSignals {
			e.logger.Info("Execution limit reached for maximum signals", tag.WorkflowSignalCount(executionInfo.SignalCount),
				tag.WorkflowID(execution.GetWorkflowId()),
				tag.WorkflowRunID(execution.GetRunId()),
				tag.WorkflowDomainID(domainID))
			return nil, ErrSignalsLimitExceeded
		}

		if childWorkflowOnly {
			parentWorkflowID := executionInfo.ParentWorkflowID
			parentRunID := executionInfo.ParentRunID
			if parentExecution.GetWorkflowId() != parentWorkflowID ||
				parentExecution.GetRunId() != parentRunID {
				return nil, ErrWorkflowParent
			}
		}

		// deduplicate by request id for signal decision
		if requestID := request.GetRequestId(); requestID != "" {
			if msBuilder.IsSignalRequested(requestID) {
				return postActions, nil
			}
			msBuilder.AddSignalRequested(requestID)
		}

		if _, err := msBuilder.AddWorkflowExecutionSignaled(
			request.GetSignalName(),
			request.GetInput(),
			request.GetIdentity()); err != nil {
			return nil, &workflow.InternalServiceError{Message: "Unable to signal workflow execution."}
		}

		return postActions, nil
	})
}

func (e *historyEngineImpl) SignalWithStartWorkflowExecution(
	ctx ctx.Context,
	signalWithStartRequest *h.SignalWithStartWorkflowExecutionRequest,
) (retResp *workflow.StartWorkflowExecutionResponse, retError error) {

	domainEntry, err := e.getActiveDomainEntry(signalWithStartRequest.DomainUUID)
	if err != nil {
		return nil, err
	}
	domainID := domainEntry.GetInfo().ID

	sRequest := signalWithStartRequest.SignalWithStartRequest
	execution := workflow.WorkflowExecution{
		WorkflowId: sRequest.WorkflowId,
	}

	var prevMutableState mutableState
	attempt := 0

	context, release, err0 := e.historyCache.getOrCreateWorkflowExecution(ctx, domainID, execution)

	if err0 == nil {
		defer func() { release(retError) }()
	Just_Signal_Loop:
		for ; attempt < conditionalRetryCount; attempt++ {
			// workflow not exist, will create workflow then signal
			msBuilder, err1 := context.loadWorkflowExecution()
			if err1 != nil {
				if _, ok := err1.(*workflow.EntityNotExistsError); ok {
					break
				}
				return nil, err1
			}
			// workflow exist but not running, will restart workflow then signal
			if !msBuilder.IsWorkflowExecutionRunning() {
				prevMutableState = msBuilder
				break
			}

			executionInfo := msBuilder.GetExecutionInfo()
			maxAllowedSignals := e.config.MaximumSignalsPerExecution(domainEntry.GetInfo().Name)
			if maxAllowedSignals > 0 && int(executionInfo.SignalCount) >= maxAllowedSignals {
				e.logger.Info("Execution limit reached for maximum signals", tag.WorkflowSignalCount(executionInfo.SignalCount),
					tag.WorkflowID(execution.GetWorkflowId()),
					tag.WorkflowRunID(execution.GetRunId()),
					tag.WorkflowDomainID(domainID))
				return nil, ErrSignalsLimitExceeded
			}

			if _, err := msBuilder.AddWorkflowExecutionSignaled(
				sRequest.GetSignalName(),
				sRequest.GetSignalInput(),
				sRequest.GetIdentity()); err != nil {
				return nil, &workflow.InternalServiceError{Message: "Unable to signal workflow execution."}
			}

			// Create a transfer task to schedule a decision task
			if !msBuilder.HasPendingDecision() {
				_, err := msBuilder.AddDecisionTaskScheduledEvent(false)
				if err != nil {
					return nil, &workflow.InternalServiceError{Message: "Failed to add decision scheduled event."}
				}
			}

			// We apply the update to execution using optimistic concurrency.  If it fails due to a conflict then reload
			// the history and try the operation again.
			if err := context.updateWorkflowExecutionAsActive(e.shard.GetTimeSource().Now()); err != nil {
				if err == ErrConflict {
					continue Just_Signal_Loop
				}
				return nil, err
			}
			return &workflow.StartWorkflowExecutionResponse{RunId: context.getExecution().RunId}, nil
		} // end for Just_Signal_Loop
		if attempt == conditionalRetryCount {
			return nil, ErrMaxAttemptsExceeded
		}
	} else {
		if _, ok := err0.(*workflow.EntityNotExistsError); !ok {
			return nil, err0
		}
		// workflow not exist, will create workflow then signal
	}

	// Start workflow and signal
	startRequest := getStartRequest(domainID, sRequest)
	request := startRequest.StartRequest
	err = validateStartWorkflowExecutionRequest(request, e.config.MaxIDLengthLimit())
	if err != nil {
		return nil, err
	}
	e.overrideStartWorkflowExecutionRequest(domainEntry, request)

	workflowID := request.GetWorkflowId()
	// grab the current context as a lock, nothing more
	_, currentRelease, err := e.historyCache.getOrCreateCurrentWorkflowExecution(
		ctx,
		domainID,
		workflowID,
	)
	if err != nil {
		return nil, err
	}
	defer func() { currentRelease(retError) }()

	execution = workflow.WorkflowExecution{
		WorkflowId: common.StringPtr(workflowID),
		RunId:      common.StringPtr(uuid.New()),
	}

	clusterMetadata := e.shard.GetService().GetClusterMetadata()
	msBuilder := e.createMutableState(clusterMetadata, domainEntry)
	var eventStoreVersion int32
	if e.config.EnableEventsV2(request.GetDomain()) {
		eventStoreVersion = persistence.EventStoreVersionV2
	}
	if eventStoreVersion == persistence.EventStoreVersionV2 {
		if err = msBuilder.SetHistoryTree(*execution.RunId); err != nil {
			return nil, err
		}
	}

	if prevMutableState != nil {
		prevLastWriteVersion, err := prevMutableState.GetLastWriteVersion()
		if err != nil {
			return nil, err
		}
		if prevLastWriteVersion > msBuilder.GetCurrentVersion() {
			return nil, ce.NewDomainNotActiveError(
				domainEntry.GetInfo().Name,
				clusterMetadata.GetCurrentClusterName(),
				clusterMetadata.ClusterNameForFailoverVersion(prevLastWriteVersion),
			)
		}
		policy := workflow.WorkflowIdReusePolicyAllowDuplicate
		if request.WorkflowIdReusePolicy != nil {
			policy = *request.WorkflowIdReusePolicy
		}

		err = e.applyWorkflowIDReusePolicyForSigWithStart(prevMutableState.GetExecutionInfo(), domainID, execution, policy)
		if err != nil {
			return nil, err
		}
	}

	// Add WF start event
	startEvent, err := msBuilder.AddWorkflowExecutionStartedEvent(
		domainEntry,
		execution,
		startRequest,
	)
	if err != nil {
		return nil, &workflow.InternalServiceError{
			Message: "Failed to add workflow execution started event.",
		}
	}

	// Add signal event
	if _, err := msBuilder.AddWorkflowExecutionSignaled(
		sRequest.GetSignalName(),
		sRequest.GetSignalInput(),
		sRequest.GetIdentity()); err != nil {
		return nil, &workflow.InternalServiceError{Message: "Failed to add workflow execution signaled event."}
	}

	if err = e.generateFirstDecisionTask(
		msBuilder,
		startRequest.ParentExecutionInfo,
		startEvent,
	); err != nil {
		return nil, err
	}

	context = newWorkflowExecutionContext(domainID, execution, e.shard, e.executionManager, e.logger)

	now := e.timeSource.Now()
	newWorkflow, newWorkflowEventsSeq, err := msBuilder.CloseTransactionAsSnapshot(
		now,
		transactionPolicyActive,
	)
	if err != nil {
		return nil, err
	}
	historySize, err := context.persistFirstWorkflowEvents(newWorkflowEventsSeq[0])
	if err != nil {
		return nil, err
	}

	createMode := persistence.CreateWorkflowModeBrandNew
	prevRunID := ""
	prevLastWriteVersion := int64(0)
	if prevMutableState != nil {
		createMode = persistence.CreateWorkflowModeWorkflowIDReuse
		prevRunID = prevMutableState.GetExecutionInfo().RunID
		prevLastWriteVersion, err = prevMutableState.GetLastWriteVersion()
		if err != nil {
			return nil, err
		}
	}
	err = context.createWorkflowExecution(
		newWorkflow, historySize, now,
		createMode, prevRunID, prevLastWriteVersion,
	)

	if t, ok := err.(*persistence.WorkflowExecutionAlreadyStartedError); ok {
<<<<<<< HEAD
		currentBranchToken, getTokenErr := msBuilder.GetCurrentBranchToken()
		if getTokenErr != nil {
			return nil, getTokenErr
		}
		e.deleteEvents(domainID, execution, eventStoreVersion, currentBranchToken)
=======
>>>>>>> 8c4e0e4f
		if t.StartRequestID == *request.RequestId {
			return &workflow.StartWorkflowExecutionResponse{
				RunId: common.StringPtr(t.RunID),
			}, nil
			// delete history is expected here because duplicate start request will create history with different rid
		}
		return nil, err
	}

	if err != nil {
		return nil, err
	}
	return &workflow.StartWorkflowExecutionResponse{
		RunId: execution.RunId,
	}, nil
}

// RemoveSignalMutableState remove the signal request id in signal_requested for deduplicate
func (e *historyEngineImpl) RemoveSignalMutableState(
	ctx ctx.Context,
	request *h.RemoveSignalMutableStateRequest,
) error {

	domainEntry, err := e.getActiveDomainEntry(request.DomainUUID)
	if err != nil {
		return err
	}
	domainID := domainEntry.GetInfo().ID

	execution := workflow.WorkflowExecution{
		WorkflowId: request.WorkflowExecution.WorkflowId,
		RunId:      request.WorkflowExecution.RunId,
	}

	return e.updateWorkflowExecution(ctx, domainID, execution, false,
		func(msBuilder mutableState, tBuilder *timerBuilder) error {
			if !msBuilder.IsWorkflowExecutionRunning() {
				return ErrWorkflowCompleted
			}

			msBuilder.DeleteSignalRequested(request.GetRequestId())

			return nil
		})
}

func (e *historyEngineImpl) TerminateWorkflowExecution(
	ctx ctx.Context,
	terminateRequest *h.TerminateWorkflowExecutionRequest,
) error {

	domainEntry, err := e.getActiveDomainEntry(terminateRequest.DomainUUID)
	if err != nil {
		return err
	}
	domainID := domainEntry.GetInfo().ID

	request := terminateRequest.TerminateRequest
	execution := workflow.WorkflowExecution{
		WorkflowId: request.WorkflowExecution.WorkflowId,
		RunId:      request.WorkflowExecution.RunId,
	}

	return e.updateWorkflowExecution(ctx, domainID, execution, false,
		func(msBuilder mutableState, tBuilder *timerBuilder) error {
			if !msBuilder.IsWorkflowExecutionRunning() {
				return ErrWorkflowCompleted
			}

			if _, err := msBuilder.AddWorkflowExecutionTerminatedEvent(
				request.GetReason(),
				request.GetDetails(),
				request.GetIdentity(),
			); err != nil {
				return &workflow.InternalServiceError{Message: "Unable to terminate workflow execution."}
			}

			return nil
		})
}

// RecordChildExecutionCompleted records the completion of child execution into parent execution history
func (e *historyEngineImpl) RecordChildExecutionCompleted(
	ctx ctx.Context,
	completionRequest *h.RecordChildExecutionCompletedRequest,
) error {

	domainEntry, err := e.getActiveDomainEntry(completionRequest.DomainUUID)
	if err != nil {
		return err
	}
	domainID := domainEntry.GetInfo().ID

	execution := workflow.WorkflowExecution{
		WorkflowId: completionRequest.WorkflowExecution.WorkflowId,
		RunId:      completionRequest.WorkflowExecution.RunId,
	}

	return e.updateWorkflowExecution(ctx, domainID, execution, true,
		func(msBuilder mutableState, tBuilder *timerBuilder) error {
			if !msBuilder.IsWorkflowExecutionRunning() {
				return ErrWorkflowCompleted
			}

			initiatedID := *completionRequest.InitiatedId
			completedExecution := completionRequest.CompletedExecution
			completionEvent := completionRequest.CompletionEvent

			// Check mutable state to make sure child execution is in pending child executions
			ci, isRunning := msBuilder.GetChildExecutionInfo(initiatedID)
			if !isRunning || ci.StartedID == common.EmptyEventID {
				return &workflow.EntityNotExistsError{Message: "Pending child execution not found."}
			}

			switch *completionEvent.EventType {
			case workflow.EventTypeWorkflowExecutionCompleted:
				attributes := completionEvent.WorkflowExecutionCompletedEventAttributes
				_, err = msBuilder.AddChildWorkflowExecutionCompletedEvent(initiatedID, completedExecution, attributes)
			case workflow.EventTypeWorkflowExecutionFailed:
				attributes := completionEvent.WorkflowExecutionFailedEventAttributes
				_, err = msBuilder.AddChildWorkflowExecutionFailedEvent(initiatedID, completedExecution, attributes)
			case workflow.EventTypeWorkflowExecutionCanceled:
				attributes := completionEvent.WorkflowExecutionCanceledEventAttributes
				_, err = msBuilder.AddChildWorkflowExecutionCanceledEvent(initiatedID, completedExecution, attributes)
			case workflow.EventTypeWorkflowExecutionTerminated:
				attributes := completionEvent.WorkflowExecutionTerminatedEventAttributes
				_, err = msBuilder.AddChildWorkflowExecutionTerminatedEvent(initiatedID, completedExecution, attributes)
			case workflow.EventTypeWorkflowExecutionTimedOut:
				attributes := completionEvent.WorkflowExecutionTimedOutEventAttributes
				_, err = msBuilder.AddChildWorkflowExecutionTimedOutEvent(initiatedID, completedExecution, attributes)
			}

			return err
		})
}

func (e *historyEngineImpl) ReplicateEvents(
	ctx ctx.Context,
	replicateRequest *h.ReplicateEventsRequest,
) error {

	return e.replicator.ApplyEvents(ctx, replicateRequest)
}

func (e *historyEngineImpl) ReplicateRawEvents(
	ctx ctx.Context,
	replicateRequest *h.ReplicateRawEventsRequest,
) error {

	return e.replicator.ApplyRawEvents(ctx, replicateRequest)
}

func (e *historyEngineImpl) ReplicateEventsV2(
	ctx ctx.Context,
	replicateRequest *h.ReplicateEventsV2Request,
) error {

	return e.nDCReplicator.ApplyEvents(ctx, replicateRequest)
}

func (e *historyEngineImpl) SyncShardStatus(
	ctx ctx.Context,
	request *h.SyncShardStatusRequest,
) error {

	clusterName := request.GetSourceCluster()
	now := time.Unix(0, request.GetTimestamp())

	// here there are 3 main things
	// 1. update the view of remote cluster's shard time
	// 2. notify the timer gate in the timer queue standby processor
	// 3, notify the transfer (essentially a no op, just put it here so it looks symmetric)
	e.shard.SetCurrentTime(clusterName, now)
	e.txProcessor.NotifyNewTask(clusterName, []persistence.Task{})
	e.timerProcessor.NotifyNewTimers(clusterName, []persistence.Task{})
	return nil
}

func (e *historyEngineImpl) SyncActivity(
	ctx ctx.Context,
	request *h.SyncActivityRequest,
) (retError error) {

	return e.replicator.SyncActivity(ctx, request)
}

func (e *historyEngineImpl) ResetWorkflowExecution(
	ctx ctx.Context,
	resetRequest *h.ResetWorkflowExecutionRequest,
) (response *workflow.ResetWorkflowExecutionResponse, retError error) {

	domainEntry, retError := e.getActiveDomainEntry(resetRequest.DomainUUID)
	if retError != nil {
		return
	}
	domainID := domainEntry.GetInfo().ID

	request := resetRequest.ResetRequest
	if request == nil || request.WorkflowExecution == nil || len(request.WorkflowExecution.GetRunId()) == 0 || len(request.WorkflowExecution.GetWorkflowId()) == 0 {
		retError = &workflow.BadRequestError{
			Message: "Require workflowId and runId.",
		}
		return
	}
	if request.GetDecisionFinishEventId() <= common.FirstEventID {
		retError = &workflow.BadRequestError{
			Message: "Decision finish ID must be > 1.",
		}
		return
	}
	baseExecution := workflow.WorkflowExecution{
		WorkflowId: request.WorkflowExecution.WorkflowId,
		RunId:      request.WorkflowExecution.RunId,
	}

	baseContext, baseRelease, retError := e.historyCache.getOrCreateWorkflowExecution(ctx, domainID, baseExecution)
	if retError != nil {
		return
	}
	defer func() { baseRelease(retError) }()

	baseMutableState, retError := baseContext.loadWorkflowExecution()
	if retError != nil {
		return
	}

	// also load the current run of the workflow, it can be different from the base runID
	resp, retError := e.executionManager.GetCurrentExecution(&persistence.GetCurrentExecutionRequest{
		DomainID:   domainID,
		WorkflowID: request.WorkflowExecution.GetWorkflowId(),
	})
	if retError != nil {
		return
	}

	var currMutableState mutableState
	var currContext workflowExecutionContext
	var currExecution workflow.WorkflowExecution
	if resp.RunID == baseExecution.GetRunId() {
		currContext = baseContext
		currMutableState = baseMutableState
		currExecution = baseExecution
	} else {
		currExecution = workflow.WorkflowExecution{
			WorkflowId: request.WorkflowExecution.WorkflowId,
			RunId:      common.StringPtr(resp.RunID),
		}
		var currRelease func(err error)
		currContext, currRelease, retError = e.historyCache.getOrCreateWorkflowExecution(ctx, domainID, currExecution)
		if retError != nil {
			return
		}
		defer func() { currRelease(retError) }()
		currMutableState, retError = currContext.loadWorkflowExecution()
		if retError != nil {
			return
		}
	}

	// dedup by requestID
	if currMutableState.GetExecutionInfo().CreateRequestID == request.GetRequestId() {
		response = &workflow.ResetWorkflowExecutionResponse{
			RunId: currExecution.RunId,
		}
		e.logger.Info("Duplicated reset request",
			tag.WorkflowID(currExecution.GetWorkflowId()),
			tag.WorkflowRunID(currExecution.GetRunId()),
			tag.WorkflowDomainID(domainID))
		return
	}

	return e.resetor.ResetWorkflowExecution(ctx, request, baseContext, baseMutableState, currContext, currMutableState)
}

func (e *historyEngineImpl) DeleteExecutionFromVisibility(
	task *persistence.TimerTaskInfo,
) error {

	request := &persistence.VisibilityDeleteWorkflowExecutionRequest{
		DomainID:   task.DomainID,
		WorkflowID: task.WorkflowID,
		RunID:      task.RunID,
		TaskID:     task.TaskID,
	}
	return e.visibilityMgr.DeleteWorkflowExecution(request) // delete from db
}

type updateWorkflowAction struct {
	noop           bool
	createDecision bool
}

func (e *historyEngineImpl) updateWorkflowExecutionWithAction(
	ctx ctx.Context,
	domainID string,
	execution workflow.WorkflowExecution,
	action func(builder mutableState, tBuilder *timerBuilder) (*updateWorkflowAction, error),
) (retError error) {

	context, release, err0 := e.historyCache.getOrCreateWorkflowExecution(ctx, domainID, execution)
	if err0 != nil {
		return err0
	}
	defer func() { release(retError) }()

Update_History_Loop:
	for attempt := 0; attempt < conditionalRetryCount; attempt++ {
		msBuilder, err1 := context.loadWorkflowExecution()
		if err1 != nil {
			return err1
		}
		tBuilder := e.getTimerBuilder(context.getExecution())

		// conduct caller action
		postActions, err := action(msBuilder, tBuilder)
		if err != nil {
			if err == ErrStaleState {
				// Handler detected that cached workflow mutable could potentially be stale
				// Reload workflow execution history
				context.clear()
				continue Update_History_Loop
			}

			// Returned error back to the caller
			return err
		}
		if postActions.noop {
			return nil
		}

		if postActions.createDecision {
			// Create a transfer task to schedule a decision task
			if !msBuilder.HasPendingDecision() {
				_, err := msBuilder.AddDecisionTaskScheduledEvent(false)
				if err != nil {
					return &workflow.InternalServiceError{Message: "Failed to add decision scheduled event."}
				}
			}
		}

		err = context.updateWorkflowExecutionAsActive(e.shard.GetTimeSource().Now())
		if err == ErrConflict {
			continue Update_History_Loop
		}
		return err
	}
	return ErrMaxAttemptsExceeded
}

func (e *historyEngineImpl) updateWorkflowExecution(
	ctx ctx.Context,
	domainID string,
	execution workflow.WorkflowExecution,
	createDecisionTask bool,
	action func(builder mutableState, tBuilder *timerBuilder) error,
) error {

	return e.updateWorkflowExecutionWithAction(ctx, domainID, execution,
		func(builder mutableState, tBuilder *timerBuilder) (*updateWorkflowAction, error) {
			err := action(builder, tBuilder)
			if err != nil {
				return nil, err
			}
			postActions := &updateWorkflowAction{
				createDecision: createDecisionTask,
			}
			return postActions, nil
		})
}

func getWorkflowCleanupTasks(
	domainCache cache.DomainCache,
	domainID, workflowID string,
	tBuilder *timerBuilder,
) (persistence.Task, persistence.Task, error) {

	var retentionInDays int32
	domainEntry, err := domainCache.GetDomainByID(domainID)
	if err != nil {
		if _, ok := err.(*workflow.EntityNotExistsError); !ok {
			return nil, nil, err
		}
	} else {
		retentionInDays = domainEntry.GetRetentionDays(workflowID)
	}
	deleteTask := createDeleteHistoryEventTimerTask(tBuilder, retentionInDays)
	return &persistence.CloseExecutionTask{}, deleteTask, nil
}

func createDeleteHistoryEventTimerTask(
	tBuilder *timerBuilder,
	retentionInDays int32,
) *persistence.DeleteHistoryEventTask {

	retention := time.Duration(retentionInDays) * time.Hour * 24
	if tBuilder != nil {
		return tBuilder.createDeleteHistoryEventTimerTask(retention)
	}
	expiryTime := clock.NewRealTimeSource().Now().Add(retention)
	return &persistence.DeleteHistoryEventTask{
		VisibilityTimestamp: expiryTime,
	}
}

func (e *historyEngineImpl) failDecision(
	context workflowExecutionContext,
	scheduleID int64,
	startedID int64,
	cause workflow.DecisionTaskFailedCause,
	details []byte,
	request *workflow.RespondDecisionTaskCompletedRequest,
) (mutableState, error) {

	// Clear any updates we have accumulated so far
	context.clear()

	// Reload workflow execution so we can apply the decision task failure event
	msBuilder, err := context.loadWorkflowExecution()
	if err != nil {
		return nil, err
	}

	if _, err = msBuilder.AddDecisionTaskFailedEvent(
		scheduleID, startedID, cause, details, request.GetIdentity(), "", "", "", 0,
	); err != nil {
		return nil, err
	}

	// Return new builder back to the caller for further updates
	return msBuilder, nil
}

func (e *historyEngineImpl) getTimerBuilder(
	we *workflow.WorkflowExecution,
) *timerBuilder {
	return newTimerBuilder(clock.NewRealTimeSource())
}

func (e *historyEngineImpl) NotifyNewHistoryEvent(
	event *historyEventNotification,
) {

	e.historyEventNotifier.NotifyNewHistoryEvent(event)
}

func (e *historyEngineImpl) NotifyNewTransferTasks(
	tasks []persistence.Task,
) {

	if len(tasks) > 0 {
		task := tasks[0]
		clusterName := e.clusterMetadata.ClusterNameForFailoverVersion(task.GetVersion())
		e.txProcessor.NotifyNewTask(clusterName, tasks)
	}
}

func (e *historyEngineImpl) NotifyNewReplicationTasks(
	tasks []persistence.Task,
) {

	if len(tasks) > 0 {
		e.replicatorProcessor.notifyNewTask()
	}
}

func (e *historyEngineImpl) NotifyNewTimerTasks(
	tasks []persistence.Task,
) {

	if len(tasks) > 0 {
		task := tasks[0]
		clusterName := e.clusterMetadata.ClusterNameForFailoverVersion(task.GetVersion())
		e.timerProcessor.NotifyNewTimers(clusterName, tasks)
	}
}

func validateStartWorkflowExecutionRequest(
	request *workflow.StartWorkflowExecutionRequest,
	maxIDLengthLimit int,
) error {

	if len(request.GetRequestId()) == 0 {
		return &workflow.BadRequestError{Message: "Missing request ID."}
	}
	if request.ExecutionStartToCloseTimeoutSeconds == nil || request.GetExecutionStartToCloseTimeoutSeconds() <= 0 {
		return &workflow.BadRequestError{Message: "Missing or invalid ExecutionStartToCloseTimeoutSeconds."}
	}
	if request.TaskStartToCloseTimeoutSeconds == nil || request.GetTaskStartToCloseTimeoutSeconds() <= 0 {
		return &workflow.BadRequestError{Message: "Missing or invalid TaskStartToCloseTimeoutSeconds."}
	}
	if request.TaskList == nil || request.TaskList.Name == nil || request.TaskList.GetName() == "" {
		return &workflow.BadRequestError{Message: "Missing Tasklist."}
	}
	if request.WorkflowType == nil || request.WorkflowType.Name == nil || request.WorkflowType.GetName() == "" {
		return &workflow.BadRequestError{Message: "Missing WorkflowType."}
	}
	if len(request.GetDomain()) > maxIDLengthLimit {
		return &workflow.BadRequestError{Message: "Domain exceeds length limit."}
	}
	if len(request.GetWorkflowId()) > maxIDLengthLimit {
		return &workflow.BadRequestError{Message: "WorkflowId exceeds length limit."}
	}
	if len(request.TaskList.GetName()) > maxIDLengthLimit {
		return &workflow.BadRequestError{Message: "TaskList exceeds length limit."}
	}
	if len(request.WorkflowType.GetName()) > maxIDLengthLimit {
		return &workflow.BadRequestError{Message: "WorkflowType exceeds length limit."}
	}

	return common.ValidateRetryPolicy(request.RetryPolicy)
}

func (e *historyEngineImpl) overrideStartWorkflowExecutionRequest(
	domainEntry *cache.DomainCacheEntry,
	request *workflow.StartWorkflowExecutionRequest,
) {

	maxDecisionStartToCloseTimeoutSeconds := int32(e.config.MaxDecisionStartToCloseSeconds(
		domainEntry.GetInfo().Name,
	))

	if request.GetTaskStartToCloseTimeoutSeconds() > maxDecisionStartToCloseTimeoutSeconds {
		e.throttledLogger.WithTags(
			tag.WorkflowDomainID(domainEntry.GetInfo().ID),
			tag.WorkflowID(request.GetWorkflowId()),
			tag.WorkflowDecisionTimeoutSeconds(request.GetTaskStartToCloseTimeoutSeconds()),
		).Info("force override decision start to close timeout due to decision timout too large")
		request.TaskStartToCloseTimeoutSeconds = common.Int32Ptr(maxDecisionStartToCloseTimeoutSeconds)
	}

	if request.GetTaskStartToCloseTimeoutSeconds() > request.GetExecutionStartToCloseTimeoutSeconds() {
		e.throttledLogger.WithTags(
			tag.WorkflowDomainID(domainEntry.GetInfo().ID),
			tag.WorkflowID(request.GetWorkflowId()),
			tag.WorkflowDecisionTimeoutSeconds(request.GetTaskStartToCloseTimeoutSeconds()),
		).Info("force override decision start to close timeout due to decision timeout larger than workflow timeout")
		request.TaskStartToCloseTimeoutSeconds = request.ExecutionStartToCloseTimeoutSeconds
	}
}

func validateDomainUUID(
	domainUUID *string,
) (string, error) {

	if domainUUID == nil {
		return "", &workflow.BadRequestError{Message: "Missing domain UUID."}
	} else if uuid.Parse(*domainUUID) == nil {
		return "", &workflow.BadRequestError{Message: "Invalid domain UUID."}
	}
	return *domainUUID, nil
}

func (e *historyEngineImpl) getActiveDomainEntry(
	domainUUID *string,
) (*cache.DomainCacheEntry, error) {

	return getActiveDomainEntryFromShard(e.shard, domainUUID)
}

func getActiveDomainEntryFromShard(
	shard ShardContext,
	domainUUID *string,
) (*cache.DomainCacheEntry, error) {

	domainID, err := validateDomainUUID(domainUUID)
	if err != nil {
		return nil, err
	}

	domainEntry, err := shard.GetDomainCache().GetDomainByID(domainID)
	if err != nil {
		return nil, err
	}
	if err = domainEntry.GetDomainNotActiveErr(); err != nil {
		return nil, err
	}
	return domainEntry, nil
}

func getScheduleID(
	activityID string,
	msBuilder mutableState,
) (int64, error) {

	if activityID == "" {
		return 0, &workflow.BadRequestError{Message: "Neither ActivityID nor ScheduleID is provided"}
	}
	scheduleID, err := msBuilder.GetScheduleIDByActivityID(activityID)
	if err != nil {
		return 0, err
	}
	return scheduleID, nil
}

func getStartRequest(
	domainID string,
	request *workflow.SignalWithStartWorkflowExecutionRequest,
) *h.StartWorkflowExecutionRequest {

	req := &workflow.StartWorkflowExecutionRequest{
		Domain:                              request.Domain,
		WorkflowId:                          request.WorkflowId,
		WorkflowType:                        request.WorkflowType,
		TaskList:                            request.TaskList,
		Input:                               request.Input,
		ExecutionStartToCloseTimeoutSeconds: request.ExecutionStartToCloseTimeoutSeconds,
		TaskStartToCloseTimeoutSeconds:      request.TaskStartToCloseTimeoutSeconds,
		Identity:                            request.Identity,
		RequestId:                           request.RequestId,
		WorkflowIdReusePolicy:               request.WorkflowIdReusePolicy,
		RetryPolicy:                         request.RetryPolicy,
		CronSchedule:                        request.CronSchedule,
		Memo:                                request.Memo,
		SearchAttributes:                    request.SearchAttributes,
		Header:                              request.Header,
	}

	startRequest := common.CreateHistoryStartWorkflowRequest(domainID, req)
	return startRequest
}

func setTaskInfo(
	version int64,
	timestamp time.Time,
	transferTasks []persistence.Task,
	timerTasks []persistence.Task,
) {
	// set both the task version, as well as the timestamp on the transfer tasks
	for _, task := range transferTasks {
		task.SetVersion(version)
		task.SetVisibilityTimestamp(timestamp)
	}
	for _, task := range timerTasks {
		task.SetVersion(version)
	}
}

// for startWorkflowExecution & signalWithStart to handle workflow reuse policy
func (e *historyEngineImpl) applyWorkflowIDReusePolicyForSigWithStart(
	prevExecutionInfo *persistence.WorkflowExecutionInfo,
	domainID string,
	execution workflow.WorkflowExecution,
	wfIDReusePolicy workflow.WorkflowIdReusePolicy,
) error {

	prevStartRequestID := prevExecutionInfo.CreateRequestID
	prevRunID := prevExecutionInfo.RunID
	prevState := prevExecutionInfo.State
	prevCloseState := prevExecutionInfo.CloseStatus

	return e.applyWorkflowIDReusePolicyHelper(
		prevStartRequestID,
		prevRunID,
		prevState,
		prevCloseState,
		domainID,
		execution,
		wfIDReusePolicy,
	)

}

func (e *historyEngineImpl) applyWorkflowIDReusePolicyHelper(
	prevStartRequestID,
	prevRunID string,
	prevState int,
	prevCloseState int,
	domainID string,
	execution workflow.WorkflowExecution,
	wfIDReusePolicy workflow.WorkflowIdReusePolicy,
) error {

	// here we know there is some information about the prev workflow, i.e. either running right now
	// or has history check if the this workflow is finished
	switch prevState {
	case persistence.WorkflowStateCreated,
		persistence.WorkflowStateRunning:
		msg := "Workflow execution is already running. WorkflowId: %v, RunId: %v."
		return getWorkflowAlreadyStartedError(msg, prevStartRequestID, execution.GetWorkflowId(), prevRunID)
	case persistence.WorkflowStateCompleted:
		// previous workflow completed, proceed
	default:
		// persistence.WorkflowStateZombie or unknown type
		return &workflow.InternalServiceError{Message: fmt.Sprintf("Failed to process workflow, workflow has invalid state: %v.", prevState)}
	}

	switch wfIDReusePolicy {
	case workflow.WorkflowIdReusePolicyAllowDuplicateFailedOnly:
		if _, ok := FailedWorkflowCloseState[prevCloseState]; !ok {
			msg := "Workflow execution already finished successfully. WorkflowId: %v, RunId: %v. Workflow ID reuse policy: allow duplicate workflow ID if last run failed."
			return getWorkflowAlreadyStartedError(msg, prevStartRequestID, execution.GetWorkflowId(), prevRunID)
		}
	case workflow.WorkflowIdReusePolicyAllowDuplicate:
		// as long as workflow not running, so this case has no check
	case workflow.WorkflowIdReusePolicyRejectDuplicate:
		msg := "Workflow execution already finished. WorkflowId: %v, RunId: %v. Workflow ID reuse policy: reject duplicate workflow ID."
		return getWorkflowAlreadyStartedError(msg, prevStartRequestID, execution.GetWorkflowId(), prevRunID)
	default:
		return &workflow.InternalServiceError{Message: "Failed to process start workflow reuse policy."}
	}

	return nil
}

func getWorkflowAlreadyStartedError(errMsg string, createRequestID string, workflowID string, runID string) error {
	return &workflow.WorkflowExecutionAlreadyStartedError{
		Message:        common.StringPtr(fmt.Sprintf(errMsg, workflowID, runID)),
		StartRequestId: common.StringPtr(fmt.Sprintf("%v", createRequestID)),
		RunId:          common.StringPtr(fmt.Sprintf("%v", runID)),
	}
}

func (e *historyEngineImpl) GetReplicationMessages(ctx ctx.Context, taskID int64) (*r.ReplicationMessages, error) {
	scope := metrics.HistoryGetReplicationMessagesScope
	sw := e.metricsClient.StartTimer(scope, metrics.GetReplicationMessagesForShardLatency)
	defer sw.Stop()

	replicationMessages, err := e.replicatorProcessor.getTasks(taskID)
	if err != nil {
		e.logger.Error("Failed to retrieve replication messages.", tag.Error(err))
		return nil, err
	}

	e.logger.Debug("Successfully fetched replication messages.", tag.Counter(len(replicationMessages.ReplicationTasks)))
	return replicationMessages, nil
}<|MERGE_RESOLUTION|>--- conflicted
+++ resolved
@@ -118,14 +118,10 @@
 	// ErrSignalsLimitExceeded is the error indicating limit reached for maximum number of signal events
 	ErrSignalsLimitExceeded = &workflow.LimitExceededError{Message: "exceeded workflow execution limit for signal events"}
 	// ErrEventsAterWorkflowFinish is the error indicating server error trying to write events after workflow finish event
-<<<<<<< HEAD
 	ErrEventsAterWorkflowFinish = &workflow.InternalServiceError{Message: "error validating last event being workflow finish event"}
-=======
-	ErrEventsAterWorkflowFinish = &workflow.InternalServiceError{Message: "error validating last event being workflow finish event."}
 	// ErrQueryTimeout is the error indicating query timed out before being answered
 	ErrQueryTimeout = errors.New("query timed out")
 
->>>>>>> 8c4e0e4f
 	// FailedWorkflowCloseState is a set of failed workflow close states, used for start workflow policy
 	// for start workflow execution API
 	FailedWorkflowCloseState = map[int]bool{
@@ -485,15 +481,7 @@
 	)
 	if err != nil {
 		if t, ok := err.(*persistence.WorkflowExecutionAlreadyStartedError); ok {
-			currentBranchToken, getTokenErr := msBuilder.GetCurrentBranchToken()
-			if getTokenErr != nil {
-				return nil, getTokenErr
-			}
 			if t.StartRequestID == *request.RequestId {
-<<<<<<< HEAD
-				e.deleteEvents(domainID, execution, eventStoreVersion, currentBranchToken)
-=======
->>>>>>> 8c4e0e4f
 				return &workflow.StartWorkflowExecutionResponse{
 					RunId: common.StringPtr(t.RunID),
 				}, nil
@@ -501,10 +489,6 @@
 			}
 
 			if msBuilder.GetCurrentVersion() < t.LastWriteVersion {
-<<<<<<< HEAD
-				e.deleteEvents(domainID, execution, eventStoreVersion, currentBranchToken)
-=======
->>>>>>> 8c4e0e4f
 				return nil, ce.NewDomainNotActiveError(
 					*request.Domain,
 					clusterMetadata.GetCurrentClusterName(),
@@ -525,14 +509,6 @@
 				execution,
 				startRequest.StartRequest.GetWorkflowIdReusePolicy(),
 			); err != nil {
-<<<<<<< HEAD
-				currentBranchToken, getTokenErr := msBuilder.GetCurrentBranchToken()
-				if getTokenErr != nil {
-					return nil, getTokenErr
-				}
-				e.deleteEvents(domainID, execution, eventStoreVersion, currentBranchToken)
-=======
->>>>>>> 8c4e0e4f
 				return nil, err
 			}
 			err = context.createWorkflowExecution(
@@ -1718,14 +1694,6 @@
 	)
 
 	if t, ok := err.(*persistence.WorkflowExecutionAlreadyStartedError); ok {
-<<<<<<< HEAD
-		currentBranchToken, getTokenErr := msBuilder.GetCurrentBranchToken()
-		if getTokenErr != nil {
-			return nil, getTokenErr
-		}
-		e.deleteEvents(domainID, execution, eventStoreVersion, currentBranchToken)
-=======
->>>>>>> 8c4e0e4f
 		if t.StartRequestID == *request.RequestId {
 			return &workflow.StartWorkflowExecutionResponse{
 				RunId: common.StringPtr(t.RunID),
