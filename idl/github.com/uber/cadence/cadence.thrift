// Copyright (c) 2017 Uber Technologies, Inc.
//
// Permission is hereby granted, free of charge, to any person obtaining a copy
// of this software and associated documentation files (the "Software"), to deal
// in the Software without restriction, including without limitation the rights
// to use, copy, modify, merge, publish, distribute, sublicense, and/or sell
// copies of the Software, and to permit persons to whom the Software is
// furnished to do so, subject to the following conditions:
//
// The above copyright notice and this permission notice shall be included in
// all copies or substantial portions of the Software.
//
// THE SOFTWARE IS PROVIDED "AS IS", WITHOUT WARRANTY OF ANY KIND, EXPRESS OR
// IMPLIED, INCLUDING BUT NOT LIMITED TO THE WARRANTIES OF MERCHANTABILITY,
// FITNESS FOR A PARTICULAR PURPOSE AND NONINFRINGEMENT. IN NO EVENT SHALL THE
// AUTHORS OR COPYRIGHT HOLDERS BE LIABLE FOR ANY CLAIM, DAMAGES OR OTHER
// LIABILITY, WHETHER IN AN ACTION OF CONTRACT, TORT OR OTHERWISE, ARISING FROM,
// OUT OF OR IN CONNECTION WITH THE SOFTWARE OR THE USE OR OTHER DEALINGS IN
// THE SOFTWARE.

include "shared.thrift"
include "replicator.thrift"

namespace java com.uber.cadence

/**
* WorkflowService API is exposed to provide support for long running applications.  Application is expected to call
* StartWorkflowExecution to create an instance for each instance of long running workflow.  Such applications are expected
* to have a worker which regularly polls for DecisionTask and ActivityTask from the WorkflowService.  For each
* DecisionTask, application is expected to process the history of events for that session and respond back with next
* decisions.  For each ActivityTask, application is expected to execute the actual logic for that task and respond back
* with completion or failure.  Worker is expected to regularly heartbeat while activity task is running.
**/
service WorkflowService {
  /**
  * RegisterDomain creates a new domain which can be used as a container for all resources.  Domain is a top level
  * entity within Cadence, used as a container for all resources like workflow executions, tasklists, etc.  Domain
  * acts as a sandbox and provides isolation for all resources within the domain.  All resources belongs to exactly one
  * domain.
  **/
  void RegisterDomain(1: shared.RegisterDomainRequest registerRequest)
    throws (
      1: shared.BadRequestError badRequestError,
      2: shared.InternalServiceError internalServiceError,
      3: shared.DomainAlreadyExistsError domainExistsError,
      4: shared.ServiceBusyError serviceBusyError,
      5: shared.ClientVersionNotSupportedError clientVersionNotSupportedError,
    )

  /**
  * DescribeDomain returns the information and configuration for a registered domain.
  **/
  shared.DescribeDomainResponse DescribeDomain(1: shared.DescribeDomainRequest describeRequest)
    throws (
      1: shared.BadRequestError badRequestError,
      2: shared.InternalServiceError internalServiceError,
      3: shared.EntityNotExistsError entityNotExistError,
      4: shared.ServiceBusyError serviceBusyError,
      5: shared.ClientVersionNotSupportedError clientVersionNotSupportedError,
    )

  /**
    * ListDomains returns the information and configuration for all domains.
    **/
    shared.ListDomainsResponse ListDomains(1: shared.ListDomainsRequest listRequest)
      throws (
        1: shared.BadRequestError badRequestError,
        2: shared.InternalServiceError internalServiceError,
        3: shared.EntityNotExistsError entityNotExistError,
        4: shared.ServiceBusyError serviceBusyError,
        5: shared.ClientVersionNotSupportedError clientVersionNotSupportedError,
      )

  /**
  * UpdateDomain is used to update the information and configuration for a registered domain.
  **/
  shared.UpdateDomainResponse UpdateDomain(1: shared.UpdateDomainRequest updateRequest)
      throws (
        1: shared.BadRequestError badRequestError,
        2: shared.InternalServiceError internalServiceError,
        3: shared.EntityNotExistsError entityNotExistError,
        4: shared.ServiceBusyError serviceBusyError,
        5: shared.DomainNotActiveError domainNotActiveError,
        6: shared.ClientVersionNotSupportedError clientVersionNotSupportedError,
      )

  /**
  * DeprecateDomain us used to update status of a registered domain to DEPRECATED.  Once the domain is deprecated
  * it cannot be used to start new workflow executions.  Existing workflow executions will continue to run on
  * deprecated domains.
  **/
  void DeprecateDomain(1: shared.DeprecateDomainRequest deprecateRequest)
    throws (
      1: shared.BadRequestError badRequestError,
      2: shared.InternalServiceError internalServiceError,
      3: shared.EntityNotExistsError entityNotExistError,
      4: shared.ServiceBusyError serviceBusyError,
      5: shared.DomainNotActiveError domainNotActiveError,
      6: shared.ClientVersionNotSupportedError clientVersionNotSupportedError,
    )

  /**
  * StartWorkflowExecution starts a new long running workflow instance.  It will create the instance with
  * 'WorkflowExecutionStarted' event in history and also schedule the first DecisionTask for the worker to make the
  * first decision for this instance.  It will return 'WorkflowExecutionAlreadyStartedError', if an instance already
  * exists with same workflowId.
  **/
  shared.StartWorkflowExecutionResponse StartWorkflowExecution(1: shared.StartWorkflowExecutionRequest startRequest)
    throws (
      1: shared.BadRequestError badRequestError,
      2: shared.InternalServiceError internalServiceError,
      3: shared.WorkflowExecutionAlreadyStartedError sessionAlreadyExistError,
      4: shared.ServiceBusyError serviceBusyError,
      5: shared.DomainNotActiveError domainNotActiveError,
      6: shared.LimitExceededError limitExceededError,
      7: shared.EntityNotExistsError entityNotExistError,
      8: shared.ClientVersionNotSupportedError clientVersionNotSupportedError,
    )

  /**
  * Returns the history of specified workflow execution.  It fails with 'EntityNotExistError' if speficied workflow
  * execution in unknown to the service.
  **/
  shared.GetWorkflowExecutionHistoryResponse GetWorkflowExecutionHistory(1: shared.GetWorkflowExecutionHistoryRequest getRequest)
    throws (
      1: shared.BadRequestError badRequestError,
      2: shared.InternalServiceError internalServiceError,
      3: shared.EntityNotExistsError entityNotExistError,
      4: shared.ServiceBusyError serviceBusyError,
      5: shared.ClientVersionNotSupportedError clientVersionNotSupportedError,
    )

  /**
  * PollForDecisionTask is called by application worker to process DecisionTask from a specific taskList.  A
  * DecisionTask is dispatched to callers for active workflow executions, with pending decisions.
  * Application is then expected to call 'RespondDecisionTaskCompleted' API when it is done processing the DecisionTask.
  * It will also create a 'DecisionTaskStarted' event in the history for that session before handing off DecisionTask to
  * application worker.
  **/
  shared.PollForDecisionTaskResponse PollForDecisionTask(1: shared.PollForDecisionTaskRequest pollRequest)
    throws (
      1: shared.BadRequestError badRequestError,
      2: shared.InternalServiceError internalServiceError,
      3: shared.ServiceBusyError serviceBusyError,
      4: shared.LimitExceededError limitExceededError,
      5: shared.EntityNotExistsError entityNotExistError,
      6: shared.DomainNotActiveError domainNotActiveError,
      7: shared.ClientVersionNotSupportedError clientVersionNotSupportedError,
    )

  /**
  * RespondDecisionTaskCompleted is called by application worker to complete a DecisionTask handed as a result of
  * 'PollForDecisionTask' API call.  Completing a DecisionTask will result in new events for the workflow execution and
  * potentially new ActivityTask being created for corresponding decisions.  It will also create a DecisionTaskCompleted
  * event in the history for that session.  Use the 'taskToken' provided as response of PollForDecisionTask API call
  * for completing the DecisionTask.
  * The response could contain a new decision task if there is one or if the request asking for one.
  **/
  shared.RespondDecisionTaskCompletedResponse RespondDecisionTaskCompleted(1: shared.RespondDecisionTaskCompletedRequest completeRequest)
    throws (
      1: shared.BadRequestError badRequestError,
      2: shared.InternalServiceError internalServiceError,
      3: shared.EntityNotExistsError entityNotExistError,
      4: shared.DomainNotActiveError domainNotActiveError,
      5: shared.LimitExceededError limitExceededError,
      6: shared.ServiceBusyError serviceBusyError,
      7: shared.ClientVersionNotSupportedError clientVersionNotSupportedError,
    )

  /**
  * RespondDecisionTaskFailed is called by application worker to indicate failure.  This results in
  * DecisionTaskFailedEvent written to the history and a new DecisionTask created.  This API can be used by client to
  * either clear sticky tasklist or report any panics during DecisionTask processing.  Cadence will only append first
  * DecisionTaskFailed event to the history of workflow execution for consecutive failures.
  **/
  void RespondDecisionTaskFailed(1: shared.RespondDecisionTaskFailedRequest failedRequest)
    throws (
      1: shared.BadRequestError badRequestError,
      2: shared.InternalServiceError internalServiceError,
      3: shared.EntityNotExistsError entityNotExistError,
      4: shared.DomainNotActiveError domainNotActiveError,
      5: shared.LimitExceededError limitExceededError,
      6: shared.ServiceBusyError serviceBusyError,
      7: shared.ClientVersionNotSupportedError clientVersionNotSupportedError,
    )

  /**
  * PollForActivityTask is called by application worker to process ActivityTask from a specific taskList.  ActivityTask
  * is dispatched to callers whenever a ScheduleTask decision is made for a workflow execution.
  * Application is expected to call 'RespondActivityTaskCompleted' or 'RespondActivityTaskFailed' once it is done
  * processing the task.
  * Application also needs to call 'RecordActivityTaskHeartbeat' API within 'heartbeatTimeoutSeconds' interval to
  * prevent the task from getting timed out.  An event 'ActivityTaskStarted' event is also written to workflow execution
  * history before the ActivityTask is dispatched to application worker.
  **/
  shared.PollForActivityTaskResponse PollForActivityTask(1: shared.PollForActivityTaskRequest pollRequest)
    throws (
      1: shared.BadRequestError badRequestError,
      2: shared.InternalServiceError internalServiceError,
      3: shared.ServiceBusyError serviceBusyError,
      4: shared.LimitExceededError limitExceededError,
      5: shared.EntityNotExistsError entityNotExistError,
      6: shared.DomainNotActiveError domainNotActiveError,
      7: shared.ClientVersionNotSupportedError clientVersionNotSupportedError,
    )

  /**
  * RecordActivityTaskHeartbeat is called by application worker while it is processing an ActivityTask.  If worker fails
  * to heartbeat within 'heartbeatTimeoutSeconds' interval for the ActivityTask, then it will be marked as timedout and
  * 'ActivityTaskTimedOut' event will be written to the workflow history.  Calling 'RecordActivityTaskHeartbeat' will
  * fail with 'EntityNotExistsError' in such situations.  Use the 'taskToken' provided as response of
  * PollForActivityTask API call for heartbeating.
  **/
  shared.RecordActivityTaskHeartbeatResponse RecordActivityTaskHeartbeat(1: shared.RecordActivityTaskHeartbeatRequest heartbeatRequest)
    throws (
      1: shared.BadRequestError badRequestError,
      2: shared.InternalServiceError internalServiceError,
      3: shared.EntityNotExistsError entityNotExistError,
      4: shared.DomainNotActiveError domainNotActiveError,
      5: shared.LimitExceededError limitExceededError,
      6: shared.ServiceBusyError serviceBusyError,
      7: shared.ClientVersionNotSupportedError clientVersionNotSupportedError,
    )

  /**
  * RecordActivityTaskHeartbeatByID is called by application worker while it is processing an ActivityTask.  If worker fails
  * to heartbeat within 'heartbeatTimeoutSeconds' interval for the ActivityTask, then it will be marked as timedout and
  * 'ActivityTaskTimedOut' event will be written to the workflow history.  Calling 'RecordActivityTaskHeartbeatByID' will
  * fail with 'EntityNotExistsError' in such situations.  Instead of using 'taskToken' like in RecordActivityTaskHeartbeat,
  * use Domain, WorkflowID and ActivityID
  **/
  shared.RecordActivityTaskHeartbeatResponse RecordActivityTaskHeartbeatByID(1: shared.RecordActivityTaskHeartbeatByIDRequest heartbeatRequest)
    throws (
      1: shared.BadRequestError badRequestError,
      2: shared.InternalServiceError internalServiceError,
      3: shared.EntityNotExistsError entityNotExistError,
      4: shared.DomainNotActiveError domainNotActiveError,
      5: shared.LimitExceededError limitExceededError,
      6: shared.ServiceBusyError serviceBusyError,
      7: shared.ClientVersionNotSupportedError clientVersionNotSupportedError,
    )

  /**
  * RespondActivityTaskCompleted is called by application worker when it is done processing an ActivityTask.  It will
  * result in a new 'ActivityTaskCompleted' event being written to the workflow history and a new DecisionTask
  * created for the workflow so new decisions could be made.  Use the 'taskToken' provided as response of
  * PollForActivityTask API call for completion. It fails with 'EntityNotExistsError' if the taskToken is not valid
  * anymore due to activity timeout.
  **/
  void  RespondActivityTaskCompleted(1: shared.RespondActivityTaskCompletedRequest completeRequest)
    throws (
      1: shared.BadRequestError badRequestError,
      2: shared.InternalServiceError internalServiceError,
      3: shared.EntityNotExistsError entityNotExistError,
      4: shared.DomainNotActiveError domainNotActiveError,
      5: shared.LimitExceededError limitExceededError,
      6: shared.ServiceBusyError serviceBusyError,
      7: shared.ClientVersionNotSupportedError clientVersionNotSupportedError,
    )

  /**
  * RespondActivityTaskCompletedByID is called by application worker when it is done processing an ActivityTask.
  * It will result in a new 'ActivityTaskCompleted' event being written to the workflow history and a new DecisionTask
  * created for the workflow so new decisions could be made.  Similar to RespondActivityTaskCompleted but use Domain,
  * WorkflowID and ActivityID instead of 'taskToken' for completion. It fails with 'EntityNotExistsError'
  * if the these IDs are not valid anymore due to activity timeout.
  **/
  void  RespondActivityTaskCompletedByID(1: shared.RespondActivityTaskCompletedByIDRequest completeRequest)
    throws (
      1: shared.BadRequestError badRequestError,
      2: shared.InternalServiceError internalServiceError,
      3: shared.EntityNotExistsError entityNotExistError,
      4: shared.DomainNotActiveError domainNotActiveError,
      5: shared.LimitExceededError limitExceededError,
      6: shared.ServiceBusyError serviceBusyError,
      7: shared.ClientVersionNotSupportedError clientVersionNotSupportedError,
    )

  /**
  * RespondActivityTaskFailed is called by application worker when it is done processing an ActivityTask.  It will
  * result in a new 'ActivityTaskFailed' event being written to the workflow history and a new DecisionTask
  * created for the workflow instance so new decisions could be made.  Use the 'taskToken' provided as response of
  * PollForActivityTask API call for completion. It fails with 'EntityNotExistsError' if the taskToken is not valid
  * anymore due to activity timeout.
  **/
  void  RespondActivityTaskFailed(1: shared.RespondActivityTaskFailedRequest failRequest)
    throws (
      1: shared.BadRequestError badRequestError,
      2: shared.InternalServiceError internalServiceError,
      3: shared.EntityNotExistsError entityNotExistError,
      4: shared.DomainNotActiveError domainNotActiveError,
      5: shared.LimitExceededError limitExceededError,
      6: shared.ServiceBusyError serviceBusyError,
      7: shared.ClientVersionNotSupportedError clientVersionNotSupportedError,
    )

  /**
  * RespondActivityTaskFailedByID is called by application worker when it is done processing an ActivityTask.
  * It will result in a new 'ActivityTaskFailed' event being written to the workflow history and a new DecisionTask
  * created for the workflow instance so new decisions could be made.  Similar to RespondActivityTaskFailed but use
  * Domain, WorkflowID and ActivityID instead of 'taskToken' for completion. It fails with 'EntityNotExistsError'
  * if the these IDs are not valid anymore due to activity timeout.
  **/
  void  RespondActivityTaskFailedByID(1: shared.RespondActivityTaskFailedByIDRequest failRequest)
    throws (
      1: shared.BadRequestError badRequestError,
      2: shared.InternalServiceError internalServiceError,
      3: shared.EntityNotExistsError entityNotExistError,
      4: shared.DomainNotActiveError domainNotActiveError,
      5: shared.LimitExceededError limitExceededError,
      6: shared.ServiceBusyError serviceBusyError,
      7: shared.ClientVersionNotSupportedError clientVersionNotSupportedError,
    )

  /**
  * RespondActivityTaskCanceled is called by application worker when it is successfully canceled an ActivityTask.  It will
  * result in a new 'ActivityTaskCanceled' event being written to the workflow history and a new DecisionTask
  * created for the workflow instance so new decisions could be made.  Use the 'taskToken' provided as response of
  * PollForActivityTask API call for completion. It fails with 'EntityNotExistsError' if the taskToken is not valid
  * anymore due to activity timeout.
  **/
  void RespondActivityTaskCanceled(1: shared.RespondActivityTaskCanceledRequest canceledRequest)
    throws (
      1: shared.BadRequestError badRequestError,
      2: shared.InternalServiceError internalServiceError,
      3: shared.EntityNotExistsError entityNotExistError,
      4: shared.DomainNotActiveError domainNotActiveError,
      5: shared.LimitExceededError limitExceededError,
      6: shared.ServiceBusyError serviceBusyError,
      7: shared.ClientVersionNotSupportedError clientVersionNotSupportedError,
    )

  /**
  * RespondActivityTaskCanceledByID is called by application worker when it is successfully canceled an ActivityTask.
  * It will result in a new 'ActivityTaskCanceled' event being written to the workflow history and a new DecisionTask
  * created for the workflow instance so new decisions could be made.  Similar to RespondActivityTaskCanceled but use
  * Domain, WorkflowID and ActivityID instead of 'taskToken' for completion. It fails with 'EntityNotExistsError'
  * if the these IDs are not valid anymore due to activity timeout.
  **/
  void RespondActivityTaskCanceledByID(1: shared.RespondActivityTaskCanceledByIDRequest canceledRequest)
    throws (
      1: shared.BadRequestError badRequestError,
      2: shared.InternalServiceError internalServiceError,
      3: shared.EntityNotExistsError entityNotExistError,
      4: shared.DomainNotActiveError domainNotActiveError,
      5: shared.LimitExceededError limitExceededError,
      6: shared.ServiceBusyError serviceBusyError,
      7: shared.ClientVersionNotSupportedError clientVersionNotSupportedError,
    )

  /**
  * RequestCancelWorkflowExecution is called by application worker when it wants to request cancellation of a workflow instance.
  * It will result in a new 'WorkflowExecutionCancelRequested' event being written to the workflow history and a new DecisionTask
  * created for the workflow instance so new decisions could be made. It fails with 'EntityNotExistsError' if the workflow is not valid
  * anymore due to completion or doesn't exist.
  **/
  void RequestCancelWorkflowExecution(1: shared.RequestCancelWorkflowExecutionRequest cancelRequest)
    throws (
      1: shared.BadRequestError badRequestError,
      2: shared.InternalServiceError internalServiceError,
      3: shared.EntityNotExistsError entityNotExistError,
      4: shared.CancellationAlreadyRequestedError cancellationAlreadyRequestedError,
      5: shared.ServiceBusyError serviceBusyError,
      6: shared.DomainNotActiveError domainNotActiveError,
      7: shared.LimitExceededError limitExceededError,
      8: shared.ClientVersionNotSupportedError clientVersionNotSupportedError,
    )

  /**
  * SignalWorkflowExecution is used to send a signal event to running workflow execution.  This results in
  * WorkflowExecutionSignaled event recorded in the history and a decision task being created for the execution.
  **/
  void SignalWorkflowExecution(1: shared.SignalWorkflowExecutionRequest signalRequest)
    throws (
      1: shared.BadRequestError badRequestError,
      2: shared.InternalServiceError internalServiceError,
      3: shared.EntityNotExistsError entityNotExistError,
      4: shared.ServiceBusyError serviceBusyError,
      5: shared.DomainNotActiveError domainNotActiveError,
      6: shared.LimitExceededError limitExceededError,
      7: shared.ClientVersionNotSupportedError clientVersionNotSupportedError,
    )

  /**
  * SignalWithStartWorkflowExecution is used to ensure sending signal to a workflow.
  * If the workflow is running, this results in WorkflowExecutionSignaled event being recorded in the history
  * and a decision task being created for the execution.
  * If the workflow is not running or not found, this results in WorkflowExecutionStarted and WorkflowExecutionSignaled
  * events being recorded in history, and a decision task being created for the execution
  **/
  shared.StartWorkflowExecutionResponse SignalWithStartWorkflowExecution(1: shared.SignalWithStartWorkflowExecutionRequest signalWithStartRequest)
    throws (
      1: shared.BadRequestError badRequestError,
      2: shared.InternalServiceError internalServiceError,
      3: shared.EntityNotExistsError entityNotExistError,
      4: shared.ServiceBusyError serviceBusyError,
      5: shared.DomainNotActiveError domainNotActiveError,
      6: shared.LimitExceededError limitExceededError,
      7: shared.WorkflowExecutionAlreadyStartedError workflowAlreadyStartedError,
      8: shared.ClientVersionNotSupportedError clientVersionNotSupportedError,
    )

  /**
    * ResetWorkflowExecution reset an existing workflow execution to DecisionTaskCompleted event(exclusive).
    * And it will immediately terminating the current execution instance.
    **/
  shared.ResetWorkflowExecutionResponse ResetWorkflowExecution(1: shared.ResetWorkflowExecutionRequest resetRequest)
    throws (
      1: shared.BadRequestError badRequestError,
      2: shared.InternalServiceError internalServiceError,
      3: shared.EntityNotExistsError entityNotExistError,
      4: shared.ServiceBusyError serviceBusyError,
      5: shared.DomainNotActiveError domainNotActiveError,
      6: shared.LimitExceededError limitExceededError,
      7: shared.ClientVersionNotSupportedError clientVersionNotSupportedError,
    )
    
  /**
  * TerminateWorkflowExecution terminates an existing workflow execution by recording WorkflowExecutionTerminated event
  * in the history and immediately terminating the execution instance.
  **/
  void TerminateWorkflowExecution(1: shared.TerminateWorkflowExecutionRequest terminateRequest)
    throws (
      1: shared.BadRequestError badRequestError,
      2: shared.InternalServiceError internalServiceError,
      3: shared.EntityNotExistsError entityNotExistError,
      4: shared.ServiceBusyError serviceBusyError,
      5: shared.DomainNotActiveError domainNotActiveError,
      6: shared.LimitExceededError limitExceededError,
      7: shared.ClientVersionNotSupportedError clientVersionNotSupportedError,
    )

  /**
  * ListOpenWorkflowExecutions is a visibility API to list the open executions in a specific domain.
  **/
  shared.ListOpenWorkflowExecutionsResponse ListOpenWorkflowExecutions(1: shared.ListOpenWorkflowExecutionsRequest listRequest)
    throws (
      1: shared.BadRequestError badRequestError,
      2: shared.InternalServiceError internalServiceError,
      3: shared.EntityNotExistsError entityNotExistError,
      4: shared.ServiceBusyError serviceBusyError,
      5: shared.LimitExceededError limitExceededError,
      6: shared.ClientVersionNotSupportedError clientVersionNotSupportedError,
    )

  /**
  * ListClosedWorkflowExecutions is a visibility API to list the closed executions in a specific domain.
  **/
  shared.ListClosedWorkflowExecutionsResponse ListClosedWorkflowExecutions(1: shared.ListClosedWorkflowExecutionsRequest listRequest)
    throws (
      1: shared.BadRequestError badRequestError,
      2: shared.InternalServiceError internalServiceError,
      3: shared.EntityNotExistsError entityNotExistError,
      4: shared.ServiceBusyError serviceBusyError,
      5: shared.ClientVersionNotSupportedError clientVersionNotSupportedError,
    )

  /**
  * ListWorkflowExecutions is a visibility API to list workflow executions in a specific domain.
  **/
  shared.ListWorkflowExecutionsResponse ListWorkflowExecutions(1: shared.ListWorkflowExecutionsRequest listRequest)
    throws (
      1: shared.BadRequestError badRequestError,
      2: shared.InternalServiceError internalServiceError,
      3: shared.EntityNotExistsError entityNotExistError,
      4: shared.ServiceBusyError serviceBusyError,
      5: shared.ClientVersionNotSupportedError clientVersionNotSupportedError,
    )

  /**
  * ListArchivedWorkflowExecutions is a visibility API to list archived workflow executions in a specific domain.
  **/
  shared.ListArchivedWorkflowExecutionsResponse ListArchivedWorkflowExecutions(1: shared.ListArchivedWorkflowExecutionsRequest listRequest)
    throws (
      1: shared.BadRequestError badRequestError,
      2: shared.InternalServiceError internalServiceError,
      3: shared.EntityNotExistsError entityNotExistError,
      4: shared.ServiceBusyError serviceBusyError,
      5: shared.ClientVersionNotSupportedError clientVersionNotSupportedError,
    )

  /**
  * ScanWorkflowExecutions is a visibility API to list large amount of workflow executions in a specific domain without order.
  **/
  shared.ListWorkflowExecutionsResponse ScanWorkflowExecutions(1: shared.ListWorkflowExecutionsRequest listRequest)
    throws (
      1: shared.BadRequestError badRequestError,
      2: shared.InternalServiceError internalServiceError,
      3: shared.EntityNotExistsError entityNotExistError,
      4: shared.ServiceBusyError serviceBusyError,
      5: shared.ClientVersionNotSupportedError clientVersionNotSupportedError,
    )

  /**
  * CountWorkflowExecutions is a visibility API to count of workflow executions in a specific domain.
  **/
  shared.CountWorkflowExecutionsResponse CountWorkflowExecutions(1: shared.CountWorkflowExecutionsRequest countRequest)
    throws (
      1: shared.BadRequestError badRequestError,
      2: shared.InternalServiceError internalServiceError,
      3: shared.EntityNotExistsError entityNotExistError,
      4: shared.ServiceBusyError serviceBusyError,
      5: shared.ClientVersionNotSupportedError clientVersionNotSupportedError,
    )

  /**
  * GetSearchAttributes is a visibility API to get all legal keys that could be used in list APIs
  **/
  shared.GetSearchAttributesResponse GetSearchAttributes()
    throws (
      1: shared.InternalServiceError internalServiceError,
      2: shared.ServiceBusyError serviceBusyError,
      3: shared.ClientVersionNotSupportedError clientVersionNotSupportedError,
    )

  /**
  * RespondQueryTaskCompleted is called by application worker to complete a QueryTask (which is a DecisionTask for query)
  * as a result of 'PollForDecisionTask' API call. Completing a QueryTask will unblock the client call to 'QueryWorkflow'
  * API and return the query result to client as a response to 'QueryWorkflow' API call.
  **/
  void RespondQueryTaskCompleted(1: shared.RespondQueryTaskCompletedRequest completeRequest)
    throws (
      1: shared.BadRequestError badRequestError,
      2: shared.InternalServiceError internalServiceError,
      3: shared.EntityNotExistsError entityNotExistError,
      4: shared.LimitExceededError limitExceededError,
      5: shared.ServiceBusyError serviceBusyError,
      6: shared.DomainNotActiveError domainNotActiveError,
      7: shared.ClientVersionNotSupportedError clientVersionNotSupportedError,
    )

  /**
  * Reset the sticky tasklist related information in mutable state of a given workflow.
  * Things cleared are:
  * 1. StickyTaskList
  * 2. StickyScheduleToStartTimeout
  * 3. ClientLibraryVersion
  * 4. ClientFeatureVersion
  * 5. ClientImpl
  **/
  shared.ResetStickyTaskListResponse ResetStickyTaskList(1: shared.ResetStickyTaskListRequest resetRequest)
    throws (
      1: shared.BadRequestError badRequestError,
      2: shared.InternalServiceError internalServiceError,
      3: shared.EntityNotExistsError entityNotExistError,
      4: shared.LimitExceededError limitExceededError,
      5: shared.ServiceBusyError serviceBusyError,
      6: shared.DomainNotActiveError domainNotActiveError,
      7: shared.ClientVersionNotSupportedError clientVersionNotSupportedError,
    )

  /**
  * QueryWorkflow returns query result for a specified workflow execution
  **/
  shared.QueryWorkflowResponse QueryWorkflow(1: shared.QueryWorkflowRequest queryRequest)
	throws (
	  1: shared.BadRequestError badRequestError,
	  2: shared.InternalServiceError internalServiceError,
	  3: shared.EntityNotExistsError entityNotExistError,
	  4: shared.QueryFailedError queryFailedError,
	  5: shared.LimitExceededError limitExceededError,
      6: shared.ServiceBusyError serviceBusyError,
      7: shared.ClientVersionNotSupportedError clientVersionNotSupportedError,
	)

  /**
  * DescribeWorkflowExecution returns information about the specified workflow execution.
  **/
  shared.DescribeWorkflowExecutionResponse DescribeWorkflowExecution(1: shared.DescribeWorkflowExecutionRequest describeRequest)
    throws (
      1: shared.BadRequestError badRequestError,
      2: shared.InternalServiceError internalServiceError,
      3: shared.EntityNotExistsError entityNotExistError,
      4: shared.LimitExceededError limitExceededError,
      5: shared.ServiceBusyError serviceBusyError,
      6: shared.ClientVersionNotSupportedError clientVersionNotSupportedError,
    )

  /**
  * DescribeTaskList returns information about the target tasklist, right now this API returns the
  * pollers which polled this tasklist in last few minutes.
  **/
  shared.DescribeTaskListResponse DescribeTaskList(1: shared.DescribeTaskListRequest request)
    throws (
      1: shared.BadRequestError badRequestError,
      2: shared.InternalServiceError internalServiceError,
      3: shared.EntityNotExistsError entityNotExistError,
      4: shared.LimitExceededError limitExceededError,
      5: shared.ServiceBusyError serviceBusyError,
      6: shared.ClientVersionNotSupportedError clientVersionNotSupportedError,
    )

  replicator.GetReplicationMessagesResponse GetReplicationMessages(1: replicator.GetReplicationMessagesRequest request)
    throws (
      1: shared.BadRequestError badRequestError,
      2: shared.InternalServiceError internalServiceError,
      3: shared.LimitExceededError limitExceededError,
      4: shared.ServiceBusyError serviceBusyError,
      5: shared.ClientVersionNotSupportedError clientVersionNotSupportedError,
    )

<<<<<<< HEAD
  /**
  * ReapplyEvents applies stale events to the current workflow and current run
  **/
  void ReapplyEvents(1: shared.ReapplyEventsRequest reapplyEventsRequest)
    throws (
      1: shared.BadRequestError badRequestError,
      2: shared.InternalServiceError internalServiceError,
      3: shared.DomainNotActiveError domainNotActiveError,
      4: shared.LimitExceededError limitExceededError,
      5: shared.ServiceBusyError serviceBusyError,
      6: shared.EntityNotExistsError entityNotExistError,
=======
  replicator.GetDomainReplicationMessagesResponse GetDomainReplicationMessages(1: replicator.GetDomainReplicationMessagesRequest request)
    throws (
      1: shared.BadRequestError badRequestError,
      2: shared.InternalServiceError internalServiceError,
      3: shared.LimitExceededError limitExceededError,
      4: shared.ServiceBusyError serviceBusyError,
      5: shared.ClientVersionNotSupportedError clientVersionNotSupportedError,
>>>>>>> c81b8965
    )
}<|MERGE_RESOLUTION|>--- conflicted
+++ resolved
@@ -414,7 +414,7 @@
       6: shared.LimitExceededError limitExceededError,
       7: shared.ClientVersionNotSupportedError clientVersionNotSupportedError,
     )
-    
+
   /**
   * TerminateWorkflowExecution terminates an existing workflow execution by recording WorkflowExecutionTerminated event
   * in the history and immediately terminating the execution instance.
@@ -599,7 +599,15 @@
       5: shared.ClientVersionNotSupportedError clientVersionNotSupportedError,
     )
 
-<<<<<<< HEAD
+  replicator.GetDomainReplicationMessagesResponse GetDomainReplicationMessages(1: replicator.GetDomainReplicationMessagesRequest request)
+    throws (
+      1: shared.BadRequestError badRequestError,
+      2: shared.InternalServiceError internalServiceError,
+      3: shared.LimitExceededError limitExceededError,
+      4: shared.ServiceBusyError serviceBusyError,
+      5: shared.ClientVersionNotSupportedError clientVersionNotSupportedError,
+    )
+
   /**
   * ReapplyEvents applies stale events to the current workflow and current run
   **/
@@ -611,14 +619,5 @@
       4: shared.LimitExceededError limitExceededError,
       5: shared.ServiceBusyError serviceBusyError,
       6: shared.EntityNotExistsError entityNotExistError,
-=======
-  replicator.GetDomainReplicationMessagesResponse GetDomainReplicationMessages(1: replicator.GetDomainReplicationMessagesRequest request)
-    throws (
-      1: shared.BadRequestError badRequestError,
-      2: shared.InternalServiceError internalServiceError,
-      3: shared.LimitExceededError limitExceededError,
-      4: shared.ServiceBusyError serviceBusyError,
-      5: shared.ClientVersionNotSupportedError clientVersionNotSupportedError,
->>>>>>> c81b8965
     )
 }