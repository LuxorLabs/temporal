// The MIT License
//
// Copyright (c) 2020 Temporal Technologies Inc.  All rights reserved.
//
// Copyright (c) 2020 Uber Technologies, Inc.
//
// Permission is hereby granted, free of charge, to any person obtaining a copy
// of this software and associated documentation files (the "Software"), to deal
// in the Software without restriction, including without limitation the rights
// to use, copy, modify, merge, publish, distribute, sublicense, and/or sell
// copies of the Software, and to permit persons to whom the Software is
// furnished to do so, subject to the following conditions:
//
// The above copyright notice and this permission notice shall be included in
// all copies or substantial portions of the Software.
//
// THE SOFTWARE IS PROVIDED "AS IS", WITHOUT WARRANTY OF ANY KIND, EXPRESS OR
// IMPLIED, INCLUDING BUT NOT LIMITED TO THE WARRANTIES OF MERCHANTABILITY,
// FITNESS FOR A PARTICULAR PURPOSE AND NONINFRINGEMENT. IN NO EVENT SHALL THE
// AUTHORS OR COPYRIGHT HOLDERS BE LIABLE FOR ANY CLAIM, DAMAGES OR OTHER
// LIABILITY, WHETHER IN AN ACTION OF CONTRACT, TORT OR OTHERWISE, ARISING FROM,
// OUT OF OR IN CONNECTION WITH THE SOFTWARE OR THE USE OR OTHER DEALINGS IN
// THE SOFTWARE.

package host

import (
	"bytes"
	"encoding/binary"
	"strconv"
	"time"

	"github.com/pborman/uuid"
	commonpb "go.temporal.io/temporal-proto/common"
	decisionpb "go.temporal.io/temporal-proto/decision"
	eventpb "go.temporal.io/temporal-proto/event"
	executionpb "go.temporal.io/temporal-proto/execution"
	filterpb "go.temporal.io/temporal-proto/filter"
	tasklistpb "go.temporal.io/temporal-proto/tasklist"
	"go.temporal.io/temporal-proto/workflowservice"

	"github.com/temporalio/temporal/.gen/proto/adminservice"
	"github.com/temporalio/temporal/common"
	"github.com/temporalio/temporal/common/log/tag"
	"github.com/temporalio/temporal/common/persistence"
	"github.com/temporalio/temporal/common/persistence/serialization"
)

func (s *integrationSuite) TestGetWorkflowExecutionHistory_All() {
	workflowID := "integration-get-workflow-history-events-long-poll-test-all"
	workflowTypeName := "integration-get-workflow-history-events-long-poll-test-all-type"
	tasklistName := "integration-get-workflow-history-events-long-poll-test-all-tasklist"
	identity := "worker1"
	activityName := "activity_type1"

	workflowType := &commonpb.WorkflowType{Name: workflowTypeName}

	taskList := &tasklistpb.TaskList{Name: tasklistName}

	// Start workflow execution
	request := &workflowservice.StartWorkflowExecutionRequest{
		RequestId:                           uuid.New(),
		Namespace:                           s.namespace,
		WorkflowId:                          workflowID,
		WorkflowType:                        workflowType,
		TaskList:                            taskList,
		Input:                               nil,
		ExecutionStartToCloseTimeoutSeconds: 100,
		TaskStartToCloseTimeoutSeconds:      1,
		Identity:                            identity,
	}

	we, err0 := s.engine.StartWorkflowExecution(NewContext(), request)
	s.NoError(err0)

	s.Logger.Info("StartWorkflowExecution", tag.WorkflowRunID(we.RunId))

	// decider logic
	activityScheduled := false
	activityData := int32(1)
	// var signalEvent *eventpb.HistoryEvent
	dtHandler := func(execution *executionpb.WorkflowExecution, wt *commonpb.WorkflowType,
		previousStartedEventID, startedEventID int64, history *eventpb.History) ([]byte, []*decisionpb.Decision, error) {

		if !activityScheduled {
			activityScheduled = true
			buf := new(bytes.Buffer)
			s.Nil(binary.Write(buf, binary.LittleEndian, activityData))

			return nil, []*decisionpb.Decision{{
				DecisionType: decisionpb.DecisionType_ScheduleActivityTask,
				Attributes: &decisionpb.Decision_ScheduleActivityTaskDecisionAttributes{ScheduleActivityTaskDecisionAttributes: &decisionpb.ScheduleActivityTaskDecisionAttributes{
					ActivityId:                    strconv.Itoa(int(1)),
					ActivityType:                  &commonpb.ActivityType{Name: activityName},
					TaskList:                      taskList,
					Input:                         buf.Bytes(),
					ScheduleToCloseTimeoutSeconds: 100,
					ScheduleToStartTimeoutSeconds: 25,
					StartToCloseTimeoutSeconds:    50,
					HeartbeatTimeoutSeconds:       25,
				}},
			}}, nil
		}

		return nil, []*decisionpb.Decision{{
			DecisionType: decisionpb.DecisionType_CompleteWorkflowExecution,
			Attributes: &decisionpb.Decision_CompleteWorkflowExecutionDecisionAttributes{CompleteWorkflowExecutionDecisionAttributes: &decisionpb.CompleteWorkflowExecutionDecisionAttributes{
				Result: []byte("Done"),
			}},
		}}, nil
	}

	// activity handler
	atHandler := func(execution *executionpb.WorkflowExecution, activityType *commonpb.ActivityType,
		activityID string, input []byte, taskToken []byte) ([]byte, bool, error) {

		return []byte("Activity Result"), false, nil
	}

	poller := &TaskPoller{
		Engine:          s.engine,
		Namespace:       s.namespace,
		TaskList:        taskList,
		Identity:        identity,
		DecisionHandler: dtHandler,
		ActivityHandler: atHandler,
		Logger:          s.Logger,
		T:               s.T(),
	}

	// this function poll events from history side
	getHistory := func(namespace string, workflowID string, token []byte, isLongPoll bool) ([]*eventpb.HistoryEvent, []byte) {
		responseInner, err := s.engine.GetWorkflowExecutionHistory(NewContext(), &workflowservice.GetWorkflowExecutionHistoryRequest{
			Namespace: namespace,
			Execution: &executionpb.WorkflowExecution{
				WorkflowId: workflowID,
			},
			// since the page size have essential no relation with number of events..
			// so just use a really larger number, to test whether long poll works
			MaximumPageSize: 100,
			WaitForNewEvent: isLongPoll,
			NextPageToken:   token,
		})
		s.NoError(err)

		return responseInner.History.Events, responseInner.NextPageToken
	}

	var allEvents []*eventpb.HistoryEvent
	var events []*eventpb.HistoryEvent
	var token []byte

	// here do a long pull (which return immediately with at least the WorkflowExecutionStarted)
	start := time.Now()
	events, token = getHistory(s.namespace, workflowID, token, true)
	allEvents = append(allEvents, events...)
	s.True(time.Now().Before(start.Add(time.Second * 5)))
	s.NotEmpty(events)
	s.NotNil(token)

	// here do a long pull and check # of events and time elapsed
	// make first decision to schedule activity, this should affect the long poll above
	time.AfterFunc(time.Second*8, func() {
		_, errDecision1 := poller.PollAndProcessDecisionTask(false, false)
		s.Logger.Info("PollAndProcessDecisionTask", tag.Error(errDecision1))
	})
	start = time.Now()
	events, token = getHistory(s.namespace, workflowID, token, true)
	allEvents = append(allEvents, events...)
	s.True(time.Now().After(start.Add(time.Second * 5)))
	s.NotEmpty(events)
	s.NotNil(token)

	// finish the activity and poll all events
	time.AfterFunc(time.Second*5, func() {
		errActivity := poller.PollAndProcessActivityTask(false)
		s.Logger.Info("PollAndProcessDecisionTask", tag.Error(errActivity))
	})
	time.AfterFunc(time.Second*8, func() {
		_, errDecision2 := poller.PollAndProcessDecisionTask(false, false)
		s.Logger.Info("PollAndProcessDecisionTask", tag.Error(errDecision2))
	})
	for token != nil {
		events, token = getHistory(s.namespace, workflowID, token, true)
		allEvents = append(allEvents, events...)
	}

	// there are total 11 events
	//  1. WorkflowExecutionStarted
	//  2. DecisionTaskScheduled
	//  3. DecisionTaskStarted
	//  4. DecisionTaskCompleted
	//  5. ActivityTaskScheduled
	//  6. ActivityTaskStarted
	//  7. ActivityTaskCompleted
	//  8. DecisionTaskScheduled
	//  9. DecisionTaskStarted
	// 10. DecisionTaskCompleted
	// 11. WorkflowExecutionCompleted
	s.Equal(11, len(allEvents))

	// test non long poll
	allEvents = nil
	token = nil
	for {
		events, token = getHistory(s.namespace, workflowID, token, false)
		allEvents = append(allEvents, events...)
		if token == nil {
			break
		}
	}
	s.Equal(11, len(allEvents))
}

func (s *integrationSuite) TestGetWorkflowExecutionHistory_Close() {
	workflowID := "integration-get-workflow-history-events-long-poll-test-close"
	workflowTypeName := "integration-get-workflow-history-events-long-poll-test-close-type"
	tasklistName := "integration-get-workflow-history-events-long-poll-test-close-tasklist"
	identity := "worker1"
	activityName := "activity_type1"

	workflowType := &commonpb.WorkflowType{Name: workflowTypeName}

	taskList := &tasklistpb.TaskList{Name: tasklistName}

	// Start workflow execution
	request := &workflowservice.StartWorkflowExecutionRequest{
		RequestId:                           uuid.New(),
		Namespace:                           s.namespace,
		WorkflowId:                          workflowID,
		WorkflowType:                        workflowType,
		TaskList:                            taskList,
		Input:                               nil,
		ExecutionStartToCloseTimeoutSeconds: 100,
		TaskStartToCloseTimeoutSeconds:      1,
		Identity:                            identity,
	}

	we, err0 := s.engine.StartWorkflowExecution(NewContext(), request)
	s.NoError(err0)

	s.Logger.Info("StartWorkflowExecution", tag.WorkflowRunID(we.RunId))

	// decider logic
	activityScheduled := false
	activityData := int32(1)
	// var signalEvent *eventpb.HistoryEvent
	dtHandler := func(execution *executionpb.WorkflowExecution, wt *commonpb.WorkflowType,
		previousStartedEventID, startedEventID int64, history *eventpb.History) ([]byte, []*decisionpb.Decision, error) {

		if !activityScheduled {
			activityScheduled = true
			buf := new(bytes.Buffer)
			s.Nil(binary.Write(buf, binary.LittleEndian, activityData))

			return nil, []*decisionpb.Decision{{
				DecisionType: decisionpb.DecisionType_ScheduleActivityTask,
				Attributes: &decisionpb.Decision_ScheduleActivityTaskDecisionAttributes{ScheduleActivityTaskDecisionAttributes: &decisionpb.ScheduleActivityTaskDecisionAttributes{
					ActivityId:                    strconv.Itoa(int(1)),
					ActivityType:                  &commonpb.ActivityType{Name: activityName},
					TaskList:                      taskList,
					Input:                         buf.Bytes(),
					ScheduleToCloseTimeoutSeconds: 100,
					ScheduleToStartTimeoutSeconds: 25,
					StartToCloseTimeoutSeconds:    50,
					HeartbeatTimeoutSeconds:       25,
				}},
			}}, nil
		}

		return nil, []*decisionpb.Decision{{
			DecisionType: decisionpb.DecisionType_CompleteWorkflowExecution,
			Attributes: &decisionpb.Decision_CompleteWorkflowExecutionDecisionAttributes{CompleteWorkflowExecutionDecisionAttributes: &decisionpb.CompleteWorkflowExecutionDecisionAttributes{
				Result: []byte("Done"),
			}},
		}}, nil
	}

	// activity handler
	atHandler := func(execution *executionpb.WorkflowExecution, activityType *commonpb.ActivityType,
		activityID string, input []byte, taskToken []byte) ([]byte, bool, error) {

		return []byte("Activity Result"), false, nil
	}

	poller := &TaskPoller{
		Engine:          s.engine,
		Namespace:       s.namespace,
		TaskList:        taskList,
		Identity:        identity,
		DecisionHandler: dtHandler,
		ActivityHandler: atHandler,
		Logger:          s.Logger,
		T:               s.T(),
	}

	// this function poll events from history side
	getHistory := func(namespace string, workflowID string, token []byte, isLongPoll bool) ([]*eventpb.HistoryEvent, []byte) {
		closeEventOnly := filterpb.HistoryEventFilterType_CloseEvent
		responseInner, err := s.engine.GetWorkflowExecutionHistory(NewContext(), &workflowservice.GetWorkflowExecutionHistoryRequest{
			Namespace: namespace,
			Execution: &executionpb.WorkflowExecution{
				WorkflowId: workflowID,
			},
			// since the page size have essential no relation with number of events..
			// so just use a really larger number, to test whether long poll works
			MaximumPageSize:        100,
			WaitForNewEvent:        isLongPoll,
			NextPageToken:          token,
			HistoryEventFilterType: closeEventOnly,
		})

		s.NoError(err)
		return responseInner.History.Events, responseInner.NextPageToken
	}

	var events []*eventpb.HistoryEvent
	var token []byte

	// here do a long pull (which return immediately with at least the WorkflowExecutionStarted)
	start := time.Now()
	events, token = getHistory(s.namespace, workflowID, token, true)
	s.True(time.Now().After(start.Add(time.Second * 10)))
	// since we are only interested in close event
	s.Empty(events)
	s.NotNil(token)

	// here do a long pull and check # of events and time elapsed
	// make first decision to schedule activity, this should affect the long poll above
	time.AfterFunc(time.Second*8, func() {
		_, errDecision1 := poller.PollAndProcessDecisionTask(false, false)
		s.Logger.Info("PollAndProcessDecisionTask", tag.Error(errDecision1))
	})
	start = time.Now()
	events, token = getHistory(s.namespace, workflowID, token, true)
	s.True(time.Now().After(start.Add(time.Second * 10)))
	// since we are only interested in close event
	s.Empty(events)
	s.NotNil(token)

	// finish the activity and poll all events
	time.AfterFunc(time.Second*5, func() {
		errActivity := poller.PollAndProcessActivityTask(false)
		s.Logger.Info("PollAndProcessDecisionTask", tag.Error(errActivity))
	})
	time.AfterFunc(time.Second*8, func() {
		_, errDecision2 := poller.PollAndProcessDecisionTask(false, false)
		s.Logger.Info("PollAndProcessDecisionTask", tag.Error(errDecision2))
	})
	for token != nil {
		events, token = getHistory(s.namespace, workflowID, token, true)

		// since we are only interested in close event
		if token == nil {
			s.Equal(1, len(events))
			s.Equal(eventpb.EventType_WorkflowExecutionCompleted, events[0].EventType)
		} else {
			s.Empty(events)
		}
	}

	// test non long poll for only closed events
	token = nil
	for {
		events, token = getHistory(s.namespace, workflowID, token, false)
		if token == nil {
			break
		}
	}
	s.Equal(1, len(events))
	s.Logger.Info("Done TestGetWorkflowExecutionHistory_Close")
}

func (s *integrationSuite) TestGetWorkflowExecutionHistory_GetRawHistoryData() {
	workflowID := "integration-poll-for-workflow-raw-history-events-long-poll-test-all"
	workflowTypeName := "integration-poll-for-workflow-raw-history-events-long-poll-test-all-type"
	tasklistName := "integration-poll-for-workflow-raw-history-events-long-poll-test-all-tasklist"
	identity := "worker1"
	activityName := "activity_type1"

	workflowType := &workflow.WorkflowType{}
	workflowType.Name = common.StringPtr(workflowTypeName)

	taskList := &workflow.TaskList{}
	taskList.Name = common.StringPtr(tasklistName)

	// Start workflow execution
	request := &workflow.StartWorkflowExecutionRequest{
		RequestId:                           common.StringPtr(uuid.New()),
		Domain:                              common.StringPtr(s.testRawHistoryDomainName),
		WorkflowId:                          common.StringPtr(workflowID),
		WorkflowType:                        workflowType,
		TaskList:                            taskList,
		Input:                               nil,
		ExecutionStartToCloseTimeoutSeconds: common.Int32Ptr(100),
		TaskStartToCloseTimeoutSeconds:      common.Int32Ptr(1),
		Identity:                            common.StringPtr(identity),
	}

	we, err0 := s.engine.StartWorkflowExecution(createContext(), request)
	s.Nil(err0)

	s.Logger.Info("StartWorkflowExecution", tag.WorkflowRunID(*we.RunId))

	// decider logic
	activityScheduled := false
	activityData := int32(1)
	// var signalEvent *workflow.HistoryEvent
	dtHandler := func(execution *workflow.WorkflowExecution, wt *workflow.WorkflowType,
		previousStartedEventID, startedEventID int64, history *workflow.History) ([]byte, []*workflow.Decision, error) {

		if !activityScheduled {
			activityScheduled = true
			buf := new(bytes.Buffer)
			s.Nil(binary.Write(buf, binary.LittleEndian, activityData))

			return nil, []*workflow.Decision{{
				DecisionType: common.DecisionTypePtr(workflow.DecisionTypeScheduleActivityTask),
				ScheduleActivityTaskDecisionAttributes: &workflow.ScheduleActivityTaskDecisionAttributes{
					ActivityId:                    common.StringPtr(strconv.Itoa(int(1))),
					ActivityType:                  &workflow.ActivityType{Name: common.StringPtr(activityName)},
					TaskList:                      taskList,
					Input:                         buf.Bytes(),
					ScheduleToCloseTimeoutSeconds: common.Int32Ptr(100),
					ScheduleToStartTimeoutSeconds: common.Int32Ptr(25),
					StartToCloseTimeoutSeconds:    common.Int32Ptr(50),
					HeartbeatTimeoutSeconds:       common.Int32Ptr(25),
				},
			}}, nil
		}

		return nil, []*workflow.Decision{{
			DecisionType: common.DecisionTypePtr(workflow.DecisionTypeCompleteWorkflowExecution),
			CompleteWorkflowExecutionDecisionAttributes: &workflow.CompleteWorkflowExecutionDecisionAttributes{
				Result: []byte("Done."),
			},
		}}, nil
	}

	// activity handler
	atHandler := func(execution *workflow.WorkflowExecution, activityType *workflow.ActivityType,
		activityID string, input []byte, taskToken []byte) ([]byte, bool, error) {

		return []byte("Activity Result."), false, nil
	}

	poller := &TaskPoller{
		Engine:          s.engine,
		Domain:          s.testRawHistoryDomainName,
		TaskList:        taskList,
		Identity:        identity,
		DecisionHandler: dtHandler,
		ActivityHandler: atHandler,
		Logger:          s.Logger,
		T:               s.T(),
	}

	// this function poll events from history side
	getHistoryWithLongPoll := func(domain string, workflowID string, token []byte, isLongPoll bool) ([]*workflow.DataBlob, []byte) {
		responseInner, err := s.engine.GetWorkflowExecutionHistory(createContext(), &workflow.GetWorkflowExecutionHistoryRequest{
			Domain: common.StringPtr(domain),
			Execution: &workflow.WorkflowExecution{
				WorkflowId: common.StringPtr(workflowID),
			},
			// since the page size have essential no relation with number of events..
			// so just use a really larger number, to test whether long poll works
			MaximumPageSize: common.Int32Ptr(100),
			WaitForNewEvent: common.BoolPtr(isLongPoll),
			NextPageToken:   token,
		})
		s.Nil(err)
		return responseInner.RawHistory, responseInner.NextPageToken
	}

	getHistory := func(domain string, workflowID string, token []byte) ([]*workflow.DataBlob, []byte) {
		responseInner, err := s.engine.GetWorkflowExecutionHistory(createContext(), &workflow.GetWorkflowExecutionHistoryRequest{
			Domain: common.StringPtr(domain),
			Execution: &workflow.WorkflowExecution{
				WorkflowId: common.StringPtr(workflowID),
			},
			MaximumPageSize: common.Int32Ptr(int32(100)),
			NextPageToken:   token,
		})
		s.Nil(err)
		return responseInner.RawHistory, responseInner.NextPageToken
	}

	serializer := persistence.NewPayloadSerializer()
	convertBlob := func(blobs []*workflow.DataBlob) []*workflow.HistoryEvent {
		events := []*workflow.HistoryEvent{}
		for _, blob := range blobs {
			s.True(blob.GetEncodingType() == workflow.EncodingTypeThriftRW)
			blobEvents, err := serializer.DeserializeBatchEvents(&persistence.DataBlob{
				Encoding: common.EncodingTypeThriftRW,
				Data:     blob.Data,
			})
			s.Nil(err)
			events = append(events, blobEvents...)
		}
		return events
	}

	var blobs []*workflow.DataBlob
	var token []byte

	var allEvents []*workflow.HistoryEvent
	var events []*workflow.HistoryEvent

	// here do a long pull (which return immediately with at least the WorkflowExecutionStarted)
	start := time.Now()
	blobs, token = getHistoryWithLongPoll(s.testRawHistoryDomainName, workflowID, token, true)
	events = convertBlob(blobs)
	allEvents = append(allEvents, events...)
	s.True(time.Now().Before(start.Add(time.Second * 5)))
	s.NotEmpty(events)
	s.NotNil(token)

	// here do a long pull and check # of events and time elapsed
	// make first decision to schedule activity, this should affect the long poll above
	time.AfterFunc(time.Second*8, func() {
		_, errDecision1 := poller.PollAndProcessDecisionTask(false, false)
		s.Logger.Info("PollAndProcessDecisionTask", tag.Error(errDecision1))
	})
	start = time.Now()
	blobs, token = getHistoryWithLongPoll(s.testRawHistoryDomainName, workflowID, token, true)
	events = convertBlob(blobs)
	allEvents = append(allEvents, events...)
	s.True(time.Now().After(start.Add(time.Second * 5)))
	s.NotEmpty(events)
	s.NotNil(token)

	// finish the activity and poll all events
	time.AfterFunc(time.Second*5, func() {
		errActivity := poller.PollAndProcessActivityTask(false)
		s.Logger.Info("PollAndProcessDecisionTask", tag.Error(errActivity))
	})
	time.AfterFunc(time.Second*8, func() {
		_, errDecision2 := poller.PollAndProcessDecisionTask(false, false)
		s.Logger.Info("PollAndProcessDecisionTask", tag.Error(errDecision2))
	})
	for token != nil {
		blobs, token = getHistoryWithLongPoll(s.testRawHistoryDomainName, workflowID, token, true)
		events = convertBlob(blobs)
		allEvents = append(allEvents, events...)
	}

	// there are total 11 events
	//  1. WorkflowExecutionStarted
	//  2. DecisionTaskScheduled
	//  3. DecisionTaskStarted
	//  4. DecisionTaskCompleted
	//  5. ActivityTaskScheduled
	//  6. ActivityTaskStarted
	//  7. ActivityTaskCompleted
	//  8. DecisionTaskScheduled
	//  9. DecisionTaskStarted
	// 10. DecisionTaskCompleted
	// 11. WorkflowExecutionCompleted
	s.Equal(11, len(allEvents))

	// test non long poll
	allEvents = nil
	token = nil
	for {
		blobs, token = getHistory(s.testRawHistoryDomainName, workflowID, token)
		events = convertBlob(blobs)
		allEvents = append(allEvents, events...)
		if token == nil {
			break
		}
	}
	s.Equal(11, len(allEvents))
}

func (s *integrationSuite) TestAdminGetWorkflowExecutionRawHistory_All() {
	workflowID := "integration-admin-get-workflow-history-raw-events-all"
	workflowTypeName := "integration-admin-get-workflow-history-raw-events-all-type"
	tasklistName := "integration-admin-get-workflow-history-raw-events-all-tasklist"
	identity := "worker1"
	activityName := "activity_type1"

	workflowType := &commonpb.WorkflowType{Name: workflowTypeName}

	taskList := &tasklistpb.TaskList{Name: tasklistName}

	// Start workflow execution
	request := &workflowservice.StartWorkflowExecutionRequest{
		RequestId:                           uuid.New(),
		Namespace:                           s.namespace,
		WorkflowId:                          workflowID,
		WorkflowType:                        workflowType,
		TaskList:                            taskList,
		Input:                               nil,
		ExecutionStartToCloseTimeoutSeconds: 100,
		TaskStartToCloseTimeoutSeconds:      1,
		Identity:                            identity,
	}

	we, err := s.engine.StartWorkflowExecution(NewContext(), request)
	s.NoError(err)
	execution := &executionpb.WorkflowExecution{
		WorkflowId: workflowID,
		RunId:      we.GetRunId(),
	}

	s.Logger.Info("StartWorkflowExecution", tag.WorkflowRunID(we.RunId))

	// decider logic
	activityScheduled := false
	activityData := int32(1)
	// var signalEvent *eventpb.HistoryEvent
	dtHandler := func(execution *executionpb.WorkflowExecution, wt *commonpb.WorkflowType,
		previousStartedEventID, startedEventID int64, history *eventpb.History) ([]byte, []*decisionpb.Decision, error) {

		if !activityScheduled {
			activityScheduled = true
			buf := new(bytes.Buffer)
			s.Nil(binary.Write(buf, binary.LittleEndian, activityData))

			return nil, []*decisionpb.Decision{{
				DecisionType: decisionpb.DecisionType_ScheduleActivityTask,
				Attributes: &decisionpb.Decision_ScheduleActivityTaskDecisionAttributes{ScheduleActivityTaskDecisionAttributes: &decisionpb.ScheduleActivityTaskDecisionAttributes{
					ActivityId:                    strconv.Itoa(int(1)),
					ActivityType:                  &commonpb.ActivityType{Name: activityName},
					TaskList:                      taskList,
					Input:                         buf.Bytes(),
					ScheduleToCloseTimeoutSeconds: 100,
					ScheduleToStartTimeoutSeconds: 25,
					StartToCloseTimeoutSeconds:    50,
					HeartbeatTimeoutSeconds:       25,
				}},
			}}, nil
		}

		return nil, []*decisionpb.Decision{{
			DecisionType: decisionpb.DecisionType_CompleteWorkflowExecution,
			Attributes: &decisionpb.Decision_CompleteWorkflowExecutionDecisionAttributes{CompleteWorkflowExecutionDecisionAttributes: &decisionpb.CompleteWorkflowExecutionDecisionAttributes{
				Result: []byte("Done"),
			}},
		}}, nil
	}

	// activity handler
	atHandler := func(execution *executionpb.WorkflowExecution, activityType *commonpb.ActivityType,
		activityID string, input []byte, taskToken []byte) ([]byte, bool, error) {

		return []byte("Activity Result"), false, nil
	}

	poller := &TaskPoller{
		Engine:          s.engine,
		Namespace:       s.namespace,
		TaskList:        taskList,
		Identity:        identity,
		DecisionHandler: dtHandler,
		ActivityHandler: atHandler,
		Logger:          s.Logger,
		T:               s.T(),
	}

	// this function poll events from history side
	pageSize := 1
	getHistory := func(namespace string, execution *executionpb.WorkflowExecution, firstEventID int64, nextEventID int64,
		token []byte) (*adminservice.GetWorkflowExecutionRawHistoryResponse, error) {

		return s.adminClient.GetWorkflowExecutionRawHistory(NewContext(), &adminservice.GetWorkflowExecutionRawHistoryRequest{
			Namespace:       namespace,
			Execution:       execution,
			FirstEventId:    firstEventID,
			NextEventId:     nextEventID,
			MaximumPageSize: int32(pageSize),
			NextPageToken:   token,
		})
	}

	serializer := persistence.NewPayloadSerializer()
	convertBlob := func(blobs []*commonpb.DataBlob) []*eventpb.HistoryEvent {
		var events []*eventpb.HistoryEvent
		for _, blob := range blobs {
			s.True(blob.GetEncodingType() == commonpb.EncodingType_Proto3)
			blobEvents, err := serializer.DeserializeBatchEvents(&serialization.DataBlob{
				Encoding: common.EncodingTypeProto3,
				Data:     blob.Data,
			})
			s.NoError(err)
			events = append(events, blobEvents...)
		}
		return events
	}

	var blobs []*commonpb.DataBlob
	var token []byte

	resp, err := getHistory(s.namespace, execution, common.FirstEventID, common.EndEventID, token)
	s.NoError(err)
	s.True(len(resp.HistoryBatches) == pageSize)
	blobs = append(blobs, resp.HistoryBatches...)
	token = resp.NextPageToken
	if token != nil {
		resp, err := getHistory(s.namespace, execution, common.FirstEventID, common.EndEventID, token)
		s.NoError(err)
		s.Equal(0, len(resp.HistoryBatches))
		s.Nil(resp.NextPageToken)
	}
	// until now, only start event and decision task scheduled should be in the history
	events := convertBlob(blobs)
	s.True(len(events) == 2)

	// poll so workflow will make progress, and get history from the very begining
	poller.PollAndProcessDecisionTask(false, false)
	blobs = nil
	token = nil
	for continuePaging := true; continuePaging; continuePaging = len(token) != 0 {
		resp, err = getHistory(s.namespace, execution, common.FirstEventID, common.EndEventID, token)
		s.NoError(err)
		s.True(len(resp.HistoryBatches) <= pageSize)
		blobs = append(blobs, resp.HistoryBatches...)
		token = resp.NextPageToken
	}
	// now, there shall be 3 batches of events:
	// 1. start event and decision task scheduled;
	// 2. decision task started
	// 3. decision task completed and activity task scheduled
	events = convertBlob(blobs)
	s.True(len(blobs) == 3)
	s.True(len(events) == 5)

	// continue the workflow by processing activity
	poller.PollAndProcessActivityTask(false)
	// continue to get the history
	token = nil
	beginingEventID := events[len(events)-1].GetEventId() + 1
	for continuePaging := true; continuePaging; continuePaging = len(token) != 0 {
		resp, err = getHistory(s.namespace, execution, beginingEventID, common.EndEventID, token)
		s.NoError(err)
		s.True(len(resp.HistoryBatches) <= pageSize)
		blobs = append(blobs, resp.HistoryBatches...)
		token = resp.NextPageToken
	}
	// now, there shall be 5 batches of events:
	// 1. start event and decision task scheduled;
	// 2. decision task started
	// 3. decision task completed and activity task scheduled
	// 4. activity task started
	// 5. activity task completed and decision task scheduled
	events = convertBlob(blobs)
	s.True(len(blobs) == 5)
	s.True(len(events) == 8)

	// continue the workflow by processing decision, after this, workflow shall end
	poller.PollAndProcessDecisionTask(false, false)
	// continue to get the history
	token = nil
	beginingEventID = events[len(events)-1].GetEventId() + 1
	for continuePaging := true; continuePaging; continuePaging = len(token) != 0 {
		resp, err = getHistory(s.namespace, execution, beginingEventID, common.EndEventID, token)
		s.NoError(err)
		s.True(len(resp.HistoryBatches) <= pageSize)
		blobs = append(blobs, resp.HistoryBatches...)
		token = resp.NextPageToken
	}
	// now, there shall be 7 batches of events:
	// 1. start event and decision task scheduled;
	// 2. decision task started
	// 3. decision task completed and activity task scheduled
	// 4. activity task started
	// 5. activity task completed and decision task scheduled
	// 6. decision task started
	// 7. decision task completed and workflow execution completed
	events = convertBlob(blobs)
	s.True(len(blobs) == 7)
	s.True(len(events) == 11)

	// get history in between
	blobs = nil // clear existing blobs
	token = nil
	for continuePaging := true; continuePaging; continuePaging = len(token) != 0 {
		resp, err = getHistory(s.namespace, execution, 4, 7, token)
		s.NoError(err)
		s.True(len(resp.HistoryBatches) <= pageSize)
		blobs = append(blobs, resp.HistoryBatches...)
		token = resp.NextPageToken
	}
	// should get the following events
	// 1. decision task completed and activity task scheduled
	// 2. activity task started
	events = convertBlob(blobs)
	s.True(len(blobs) == 2)
	s.True(len(events) == 3)
}

func (s *integrationSuite) TestAdminGetWorkflowExecutionRawHistory_InTheMiddle() {
	workflowID := "integration-admin-get-workflow-history-raw-events-in-the-middle"
	workflowTypeName := "integration-admin-get-workflow-history-raw-events-in-the-middle-type"
	tasklistName := "integration-admin-get-workflow-history-raw-events-in-the-middle-tasklist"
	identity := "worker1"
	activityName := "activity_type1"

	workflowType := &commonpb.WorkflowType{Name: workflowTypeName}

	taskList := &tasklistpb.TaskList{Name: tasklistName}

	// Start workflow execution
	request := &workflowservice.StartWorkflowExecutionRequest{
		RequestId:                           uuid.New(),
		Namespace:                           s.namespace,
		WorkflowId:                          workflowID,
		WorkflowType:                        workflowType,
		TaskList:                            taskList,
		Input:                               nil,
		ExecutionStartToCloseTimeoutSeconds: 100,
		TaskStartToCloseTimeoutSeconds:      1,
		Identity:                            identity,
	}

	we, err := s.engine.StartWorkflowExecution(NewContext(), request)
	s.NoError(err)
	execution := &executionpb.WorkflowExecution{
		WorkflowId: workflowID,
		RunId:      we.GetRunId(),
	}

	s.Logger.Info("StartWorkflowExecution", tag.WorkflowRunID(we.RunId))

	// decider logic
	activityScheduled := false
	activityData := int32(1)
	// var signalEvent *eventpb.HistoryEvent
	dtHandler := func(execution *executionpb.WorkflowExecution, wt *commonpb.WorkflowType,
		previousStartedEventID, startedEventID int64, history *eventpb.History) ([]byte, []*decisionpb.Decision, error) {

		if !activityScheduled {
			activityScheduled = true
			buf := new(bytes.Buffer)
			s.Nil(binary.Write(buf, binary.LittleEndian, activityData))

			return nil, []*decisionpb.Decision{{
				DecisionType: decisionpb.DecisionType_ScheduleActivityTask,
				Attributes: &decisionpb.Decision_ScheduleActivityTaskDecisionAttributes{ScheduleActivityTaskDecisionAttributes: &decisionpb.ScheduleActivityTaskDecisionAttributes{
					ActivityId:                    strconv.Itoa(int(1)),
					ActivityType:                  &commonpb.ActivityType{Name: activityName},
					TaskList:                      taskList,
					Input:                         buf.Bytes(),
					ScheduleToCloseTimeoutSeconds: 100,
					ScheduleToStartTimeoutSeconds: 25,
					StartToCloseTimeoutSeconds:    50,
					HeartbeatTimeoutSeconds:       25,
				}},
			}}, nil
		}

		return nil, []*decisionpb.Decision{{
			DecisionType: decisionpb.DecisionType_CompleteWorkflowExecution,
			Attributes: &decisionpb.Decision_CompleteWorkflowExecutionDecisionAttributes{CompleteWorkflowExecutionDecisionAttributes: &decisionpb.CompleteWorkflowExecutionDecisionAttributes{
				Result: []byte("Done"),
			}},
		}}, nil
	}

	// activity handler
	atHandler := func(execution *executionpb.WorkflowExecution, activityType *commonpb.ActivityType,
		activityID string, input []byte, taskToken []byte) ([]byte, bool, error) {

		return []byte("Activity Result"), false, nil
	}

	poller := &TaskPoller{
		Engine:          s.engine,
		Namespace:       s.namespace,
		TaskList:        taskList,
		Identity:        identity,
		DecisionHandler: dtHandler,
		ActivityHandler: atHandler,
		Logger:          s.Logger,
		T:               s.T(),
	}

	getHistory := func(namespace string, execution *executionpb.WorkflowExecution, firstEventID int64, nextEventID int64,
		token []byte) (*adminservice.GetWorkflowExecutionRawHistoryResponse, error) {

		return s.adminClient.GetWorkflowExecutionRawHistory(NewContext(), &adminservice.GetWorkflowExecutionRawHistoryRequest{
			Namespace:       namespace,
			Execution:       execution,
			FirstEventId:    firstEventID,
			NextEventId:     nextEventID,
			MaximumPageSize: 1,
			NextPageToken:   token,
		})
	}

	// poll so workflow will make progress
	poller.PollAndProcessDecisionTask(false, false)
	// continue the workflow by processing activity
	poller.PollAndProcessActivityTask(false)
	// poll so workflow will make progress
	poller.PollAndProcessDecisionTask(false, false)

	// now, there shall be 5 batches of events:
	// 1. start event and decision task scheduled;
	// 2. decision task started
	// 3. decision task completed and activity task scheduled
	// 4. activity task started
	// 5. activity task completed and decision task scheduled
	// 6. decision task started
	// 7. decision task completed and workflow execution completed

	// trying getting history from the middle to the end
	firstEventID := int64(5)
	var token []byte
	// this should get the #4 batch, activity task started
	resp, err := getHistory(s.namespace, execution, firstEventID, common.EndEventID, token)
	s.NoError(err)
	s.Equal(1, len(resp.HistoryBatches))
	token = resp.NextPageToken
	s.NotEmpty(token)

	// this should get the #5 batch, activity task completed and decision task scheduled
	resp, err = getHistory(s.namespace, execution, firstEventID, common.EndEventID, token)
	s.NoError(err)
	s.Equal(1, len(resp.HistoryBatches))
	token = resp.NextPageToken
	s.NotEmpty(token)

	// this should get the #6 batch, decision task started
	resp, err = getHistory(s.namespace, execution, firstEventID, common.EndEventID, token)
	s.NoError(err)
	s.Equal(1, len(resp.HistoryBatches))
	token = resp.NextPageToken
	s.NotEmpty(token)

	// this should get the #7 batch, decision task completed and workflow execution completed
	resp, err = getHistory(s.namespace, execution, firstEventID, common.EndEventID, token)
	s.NoError(err)
	s.Equal(1, len(resp.HistoryBatches))
<<<<<<< HEAD
}

func (s *integrationSuite) TestGetWorkflowExecutionRawHistory_All() {
	workflowID := "integration-get-workflow-history-raw-events-all"
	workflowTypeName := "integration-get-workflow-history-raw-events-all-type"
	tasklistName := "integration-get-workflow-history-raw-events-all-tasklist"
	identity := "worker1"
	activityName := "activity_type1"

	workflowType := &commonpb.WorkflowType{Name: workflowTypeName}

	taskList := &tasklistpb.TaskList{Name: tasklistName}

	// Start workflow execution
	request := &workflowservice.StartWorkflowExecutionRequest{
		RequestId:                           uuid.New(),
		Namespace:                           s.namespace,
		WorkflowId:                          workflowID,
		WorkflowType:                        workflowType,
		TaskList:                            taskList,
		Input:                               nil,
		ExecutionStartToCloseTimeoutSeconds: 100,
		TaskStartToCloseTimeoutSeconds:      1,
		Identity:                            identity,
	}

	we, err := s.engine.StartWorkflowExecution(NewContext(), request)
	s.NoError(err)
	execution := &executionpb.WorkflowExecution{
		WorkflowId: workflowID,
		RunId:      we.GetRunId(),
	}

	s.Logger.Info("StartWorkflowExecution", tag.WorkflowRunID(we.RunId))

	// decider logic
	activityScheduled := false
	activityData := int32(1)
	// var signalEvent *eventpb.HistoryEvent
	dtHandler := func(execution *executionpb.WorkflowExecution, wt *commonpb.WorkflowType,
		previousStartedEventID, startedEventID int64, history *eventpb.History) ([]byte, []*decisionpb.Decision, error) {

		if !activityScheduled {
			activityScheduled = true
			buf := new(bytes.Buffer)
			s.Nil(binary.Write(buf, binary.LittleEndian, activityData))

			return nil, []*decisionpb.Decision{{
				DecisionType: decisionpb.DecisionType_ScheduleActivityTask,
				Attributes: &decisionpb.Decision_ScheduleActivityTaskDecisionAttributes{
					ScheduleActivityTaskDecisionAttributes: &decisionpb.ScheduleActivityTaskDecisionAttributes{
						ActivityId:                    "1",
						ActivityType:                  &commonpb.ActivityType{Name: activityName},
						TaskList:                      taskList,
						Input:                         buf.Bytes(),
						ScheduleToCloseTimeoutSeconds: 100,
						ScheduleToStartTimeoutSeconds: 25,
						StartToCloseTimeoutSeconds:    50,
						HeartbeatTimeoutSeconds:       25,
					},
				}}}, nil
		}

		return nil, []*decisionpb.Decision{{
			DecisionType: decisionpb.DecisionType_CompleteWorkflowExecution,
			Attributes: &decisionpb.Decision_CompleteWorkflowExecutionDecisionAttributes{
				CompleteWorkflowExecutionDecisionAttributes: &decisionpb.CompleteWorkflowExecutionDecisionAttributes{
					Result: []byte("Done"),
				}},
		}}, nil
	}

	// activity handler
	atHandler := func(execution *executionpb.WorkflowExecution, activityType *commonpb.ActivityType,
		activityID string, input []byte, taskToken []byte) ([]byte, bool, error) {

		return []byte("Activity Result"), false, nil
	}

	poller := &TaskPoller{
		Engine:          s.engine,
		Namespace:       s.namespace,
		TaskList:        taskList,
		Identity:        identity,
		DecisionHandler: dtHandler,
		ActivityHandler: atHandler,
		Logger:          s.Logger,
		T:               s.T(),
	}

	// this function poll events from history side
	pageSize := 1
	getHistory := func(namespace string, execution *executionpb.WorkflowExecution,
		token []byte) (*workflowservice.GetWorkflowExecutionRawHistoryResponse, error) {

		return s.engine.GetWorkflowExecutionRawHistory(NewContext(), &workflowservice.GetWorkflowExecutionRawHistoryRequest{
			Namespace:       namespace,
			Execution:       execution,
			MaximumPageSize: int32(pageSize),
			NextPageToken:   token,
		})
	}

	serializer := persistence.NewPayloadSerializer()

	convertBlob := func(blobs []*commonpb.DataBlob) []*eventpb.HistoryEvent {
		var events []*eventpb.HistoryEvent
		for _, blob := range blobs {
			s.True(blob.GetEncodingType() == commonpb.EncodingType_Proto3)
			blobEvents, err := serializer.DeserializeBatchEvents(&serialization.DataBlob{
				Encoding: common.EncodingTypeProto3,
				Data:     blob.Data,
			})
			s.NoError(err)
			events = append(events, blobEvents...)
		}
		return events
	}

	var blobs []*commonpb.DataBlob
	var token []byte

	resp, err := getHistory(s.namespace, execution, token)
	s.NoError(err)
	s.True(len(resp.RawHistory) == pageSize)
	blobs = append(blobs, resp.RawHistory...)
	token = resp.NextPageToken
	if token != nil {
		resp, err := getHistory(s.namespace, execution, token)
		s.NoError(err)
		s.Equal(0, len(resp.RawHistory))
		s.Nil(resp.NextPageToken)
	}
	// until now, only start event and decision task scheduled should be in the history
	events := convertBlob(blobs)
	s.True(len(events) == 2)

	// poll so workflow will make progress, and get history from the very begining
	poller.PollAndProcessDecisionTask(false, false)
	blobs = nil
	token = nil

	for continuePaging := true; continuePaging; continuePaging = len(token) != 0 {
		resp, err = getHistory(s.namespace, execution, token)
		s.NoError(err)
		s.True(len(resp.RawHistory) <= pageSize)
		blobs = append(blobs, resp.RawHistory...)
		token = resp.NextPageToken
	}
	// now, there shall be 3 batches of events:
	// 1. start event and decision task scheduled;
	// 2. decision task started
	// 3. decision task completed and activity task scheduled
	events = convertBlob(blobs)
	s.True(len(blobs) == 3)
	s.True(len(events) == 5)

	blobs = nil
	token = nil
	// continue the workflow by processing activity
	poller.PollAndProcessActivityTask(false)
	for continuePaging := true; continuePaging; continuePaging = len(token) != 0 {
		resp, err = getHistory(s.namespace, execution, token)
		s.NoError(err)
		s.True(len(resp.RawHistory) <= pageSize)
		blobs = append(blobs, resp.RawHistory...)
		token = resp.NextPageToken
	}

	// now, there shall be 5 batches of events:
	// 1. start event and decision task scheduled;
	// 2. decision task started
	// 3. decision task completed and activity task scheduled
	// 4. activity task started
	// 5. activity task completed and decision task scheduled
	events = convertBlob(blobs)
	s.True(len(blobs) == 5)
	s.True(len(events) == 8)

	blobs = nil
	token = nil
	// continue the workflow by processing decision, after this, workflow shall end
	poller.PollAndProcessDecisionTask(false, false)

	for continuePaging := true; continuePaging; continuePaging = len(token) != 0 {
		resp, err = getHistory(s.namespace, execution, token)
		s.NoError(err)
		s.True(len(resp.RawHistory) <= pageSize)
		blobs = append(blobs, resp.RawHistory...)
		token = resp.NextPageToken
	}
	// now, there shall be 7 batches of events:
	// 1. start event and decision task scheduled;
	// 2. decision task started
	// 3. decision task completed and activity task scheduled
	// 4. activity task started
	// 5. activity task completed and decision task scheduled
	// 6. decision task started
	// 7. decision task completed and workflow execution completed
	events = convertBlob(blobs)
	s.True(len(blobs) == 7)
	s.True(len(events) == 11)
}

func (s *integrationSuite) TestPollForWorkflowExecutionRawHistory_All() {
	workflowID := "integration-poll-for-workflow-raw-history-events-long-poll-test-all"
	workflowTypeName := "integration-poll-for-workflow-raw-history-events-long-poll-test-all-type"
	tasklistName := "integration-poll-for-workflow-raw-history-events-long-poll-test-all-tasklist"
	identity := "worker1"
	activityName := "activity_type1"

	workflowType := &commonpb.WorkflowType{}
	workflowType.Name = workflowTypeName

	taskList := &tasklistpb.TaskList{}
	taskList.Name = tasklistName

	// Start workflow execution
	request := &workflowservice.StartWorkflowExecutionRequest{
		RequestId:                           uuid.New(),
		Namespace:                           s.namespace,
		WorkflowId:                          workflowID,
		WorkflowType:                        workflowType,
		TaskList:                            taskList,
		Input:                               nil,
		ExecutionStartToCloseTimeoutSeconds: 100,
		TaskStartToCloseTimeoutSeconds:      1,
		Identity:                            identity,
	}

	we, err0 := s.engine.StartWorkflowExecution(NewContext(), request)
	s.Nil(err0)

	s.Logger.Info("StartWorkflowExecution", tag.WorkflowRunID(we.RunId))

	// decider logic
	activityScheduled := false
	activityData := int32(1)
	// var signalEvent *eventpb.HistoryEvent
	dtHandler := func(execution *executionpb.WorkflowExecution, wt *commonpb.WorkflowType,
		previousStartedEventID, startedEventID int64, history *eventpb.History) ([]byte, []*decisionpb.Decision, error) {

		if !activityScheduled {
			activityScheduled = true
			buf := new(bytes.Buffer)
			s.Nil(binary.Write(buf, binary.LittleEndian, activityData))

			return nil, []*decisionpb.Decision{{
				DecisionType: decisionpb.DecisionType_ScheduleActivityTask,
				Attributes: &decisionpb.Decision_ScheduleActivityTaskDecisionAttributes{
					ScheduleActivityTaskDecisionAttributes: &decisionpb.ScheduleActivityTaskDecisionAttributes{
						ActivityId:                    strconv.Itoa(int(1)),
						ActivityType:                  &commonpb.ActivityType{Name: activityName},
						TaskList:                      taskList,
						Input:                         buf.Bytes(),
						ScheduleToCloseTimeoutSeconds: 100,
						ScheduleToStartTimeoutSeconds: 25,
						StartToCloseTimeoutSeconds:    50,
						HeartbeatTimeoutSeconds:       25,
					},
				},
			}}, nil
		}

		return nil, []*decisionpb.Decision{{
			DecisionType: decisionpb.DecisionType_CompleteWorkflowExecution,
			Attributes: &decisionpb.Decision_CompleteWorkflowExecutionDecisionAttributes{
				CompleteWorkflowExecutionDecisionAttributes: &decisionpb.CompleteWorkflowExecutionDecisionAttributes{
					Result: []byte("Done."),
				},
			}}}, nil
	}

	// activity handler
	atHandler := func(execution *executionpb.WorkflowExecution, activityType *commonpb.ActivityType,
		activityID string, input []byte, taskToken []byte) ([]byte, bool, error) {

		return []byte("Activity Result."), false, nil
	}

	poller := &TaskPoller{
		Engine:          s.engine,
		Namespace:       s.namespace,
		TaskList:        taskList,
		Identity:        identity,
		DecisionHandler: dtHandler,
		ActivityHandler: atHandler,
		Logger:          s.Logger,
		T:               s.T(),
	}

	// this function poll events from history side
	getHistoryWithLongPoll := func(namespace string, workflowID string, token []byte) ([]*commonpb.DataBlob, []byte) {
		responseInner, err := s.engine.PollForWorkflowExecutionRawHistory(NewContext(), &workflowservice.PollForWorkflowExecutionRawHistoryRequest{
			Namespace: namespace,
			Execution: &executionpb.WorkflowExecution{
				WorkflowId: workflowID,
			},
			// since the page size have essential no relation with number of events..
			// so just use a really larger number, to test whether long poll works
			MaximumPageSize: 100,
			NextPageToken:   token,
		})
		s.Nil(err)

		return responseInner.RawHistory, responseInner.NextPageToken
	}

	getHistory := func(namespace string, workflowID string, token []byte) ([]*commonpb.DataBlob, []byte) {
		responseInner, err := s.engine.GetWorkflowExecutionRawHistory(NewContext(), &workflowservice.GetWorkflowExecutionRawHistoryRequest{
			Namespace: namespace,
			Execution: &executionpb.WorkflowExecution{
				WorkflowId: workflowID,
			},
			MaximumPageSize: int32(100),
			NextPageToken:   token,
		})
		s.Nil(err)

		return responseInner.RawHistory, responseInner.NextPageToken
	}

	serializer := persistence.NewPayloadSerializer()
	convertBlob := func(blobs []*commonpb.DataBlob) []*eventpb.HistoryEvent {
		events := []*eventpb.HistoryEvent{}
		for _, blob := range blobs {
			s.True(blob.GetEncodingType() == commonpb.EncodingType_Proto3)
			blobEvents, err := serializer.DeserializeBatchEvents(&serialization.DataBlob{
				Encoding: common.EncodingTypeProto3,
				Data:     blob.Data,
			})
			s.Nil(err)
			events = append(events, blobEvents...)
		}
		return events
	}

	var blobs []*commonpb.DataBlob
	var token []byte

	var allEvents []*eventpb.HistoryEvent
	var events []*eventpb.HistoryEvent

	// here do a long pull (which return immediately with at least the WorkflowExecutionStarted)
	start := time.Now()
	blobs, token = getHistoryWithLongPoll(s.namespace, workflowID, token)
	events = convertBlob(blobs)
	allEvents = append(allEvents, events...)
	s.True(time.Now().Before(start.Add(time.Second * 5)))
	s.NotEmpty(events)
	s.NotNil(token)

	// here do a long pull and check # of events and time elapsed
	// make first decision to schedule activity, this should affect the long poll above
	time.AfterFunc(time.Second*8, func() {
		_, errDecision1 := poller.PollAndProcessDecisionTask(false, false)
		s.Logger.Info("PollAndProcessDecisionTask", tag.Error(errDecision1))
	})
	start = time.Now()
	blobs, token = getHistoryWithLongPoll(s.namespace, workflowID, token)
	events = convertBlob(blobs)
	allEvents = append(allEvents, events...)
	s.True(time.Now().After(start.Add(time.Second * 5)))
	s.NotEmpty(events)
	s.NotNil(token)

	// finish the activity and poll all events
	time.AfterFunc(time.Second*5, func() {
		errActivity := poller.PollAndProcessActivityTask(false)
		s.Logger.Info("PollAndProcessDecisionTask", tag.Error(errActivity))
	})
	time.AfterFunc(time.Second*8, func() {
		_, errDecision2 := poller.PollAndProcessDecisionTask(false, false)
		s.Logger.Info("PollAndProcessDecisionTask", tag.Error(errDecision2))
	})
	for token != nil {
		blobs, token = getHistoryWithLongPoll(s.namespace, workflowID, token)
		events = convertBlob(blobs)
		allEvents = append(allEvents, events...)
	}

	// there are total 11 events
	//  1. WorkflowExecutionStarted
	//  2. DecisionTaskScheduled
	//  3. DecisionTaskStarted
	//  4. DecisionTaskCompleted
	//  5. ActivityTaskScheduled
	//  6. ActivityTaskStarted
	//  7. ActivityTaskCompleted
	//  8. DecisionTaskScheduled
	//  9. DecisionTaskStarted
	// 10. DecisionTaskCompleted
	// 11. WorkflowExecutionCompleted
	s.Equal(11, len(allEvents))

	// test non long poll
	allEvents = nil
	token = nil
	for {
		blobs, token = getHistory(s.namespace, workflowID, token)
		events = convertBlob(blobs)
		allEvents = append(allEvents, events...)
		if token == nil {
			break
		}
	}
	s.Equal(11, len(allEvents))
=======
>>>>>>> 651a26b2
}<|MERGE_RESOLUTION|>--- conflicted
+++ resolved
@@ -378,67 +378,68 @@
 	identity := "worker1"
 	activityName := "activity_type1"
 
-	workflowType := &workflow.WorkflowType{}
-	workflowType.Name = common.StringPtr(workflowTypeName)
-
-	taskList := &workflow.TaskList{}
-	taskList.Name = common.StringPtr(tasklistName)
+	workflowType := &commonpb.WorkflowType{Name: workflowTypeName}
+
+	taskList := &tasklistpb.TaskList{Name: tasklistName}
 
 	// Start workflow execution
-	request := &workflow.StartWorkflowExecutionRequest{
-		RequestId:                           common.StringPtr(uuid.New()),
-		Domain:                              common.StringPtr(s.testRawHistoryDomainName),
-		WorkflowId:                          common.StringPtr(workflowID),
+	request := &workflowservice.StartWorkflowExecutionRequest{
+		RequestId:                           uuid.New(),
+		Namespace:                           s.testRawHistoryNamespaceName,
+		WorkflowId:                          workflowID,
 		WorkflowType:                        workflowType,
 		TaskList:                            taskList,
 		Input:                               nil,
-		ExecutionStartToCloseTimeoutSeconds: common.Int32Ptr(100),
-		TaskStartToCloseTimeoutSeconds:      common.Int32Ptr(1),
-		Identity:                            common.StringPtr(identity),
-	}
-
-	we, err0 := s.engine.StartWorkflowExecution(createContext(), request)
+		ExecutionStartToCloseTimeoutSeconds: 100,
+		TaskStartToCloseTimeoutSeconds:      1,
+		Identity:                            identity,
+	}
+
+	we, err0 := s.engine.StartWorkflowExecution(NewContext(), request)
 	s.Nil(err0)
 
-	s.Logger.Info("StartWorkflowExecution", tag.WorkflowRunID(*we.RunId))
+	s.Logger.Info("StartWorkflowExecution", tag.WorkflowRunID(we.RunId))
 
 	// decider logic
 	activityScheduled := false
 	activityData := int32(1)
 	// var signalEvent *workflow.HistoryEvent
-	dtHandler := func(execution *workflow.WorkflowExecution, wt *workflow.WorkflowType,
-		previousStartedEventID, startedEventID int64, history *workflow.History) ([]byte, []*workflow.Decision, error) {
+	dtHandler := func(execution *executionpb.WorkflowExecution, wt *commonpb.WorkflowType,
+		previousStartedEventID, startedEventID int64, history *eventpb.History) ([]byte, []*decisionpb.Decision, error) {
 
 		if !activityScheduled {
 			activityScheduled = true
 			buf := new(bytes.Buffer)
 			s.Nil(binary.Write(buf, binary.LittleEndian, activityData))
 
-			return nil, []*workflow.Decision{{
-				DecisionType: common.DecisionTypePtr(workflow.DecisionTypeScheduleActivityTask),
-				ScheduleActivityTaskDecisionAttributes: &workflow.ScheduleActivityTaskDecisionAttributes{
-					ActivityId:                    common.StringPtr(strconv.Itoa(int(1))),
-					ActivityType:                  &workflow.ActivityType{Name: common.StringPtr(activityName)},
-					TaskList:                      taskList,
-					Input:                         buf.Bytes(),
-					ScheduleToCloseTimeoutSeconds: common.Int32Ptr(100),
-					ScheduleToStartTimeoutSeconds: common.Int32Ptr(25),
-					StartToCloseTimeoutSeconds:    common.Int32Ptr(50),
-					HeartbeatTimeoutSeconds:       common.Int32Ptr(25),
+			return nil, []*decisionpb.Decision{{
+				DecisionType: decisionpb.DecisionType_ScheduleActivityTask,
+				Attributes: &decisionpb.Decision_ScheduleActivityTaskDecisionAttributes{
+					ScheduleActivityTaskDecisionAttributes: &decisionpb.ScheduleActivityTaskDecisionAttributes{
+						ActivityId:                    "1",
+						ActivityType:                  &commonpb.ActivityType{Name: activityName},
+						TaskList:                      taskList,
+						Input:                         buf.Bytes(),
+						ScheduleToCloseTimeoutSeconds: 100,
+						ScheduleToStartTimeoutSeconds: 25,
+						StartToCloseTimeoutSeconds:    50,
+						HeartbeatTimeoutSeconds:       25,
+					},
 				},
 			}}, nil
 		}
 
-		return nil, []*workflow.Decision{{
-			DecisionType: common.DecisionTypePtr(workflow.DecisionTypeCompleteWorkflowExecution),
-			CompleteWorkflowExecutionDecisionAttributes: &workflow.CompleteWorkflowExecutionDecisionAttributes{
-				Result: []byte("Done."),
-			},
+		return nil, []*decisionpb.Decision{{
+			DecisionType: decisionpb.DecisionType_CompleteWorkflowExecution,
+			Attributes: &decisionpb.Decision_CompleteWorkflowExecutionDecisionAttributes{
+				CompleteWorkflowExecutionDecisionAttributes: &decisionpb.CompleteWorkflowExecutionDecisionAttributes{
+					Result: []byte("Done"),
+				}},
 		}}, nil
 	}
 
 	// activity handler
-	atHandler := func(execution *workflow.WorkflowExecution, activityType *workflow.ActivityType,
+	atHandler := func(execution *executionpb.WorkflowExecution, activityType *commonpb.ActivityType,
 		activityID string, input []byte, taskToken []byte) ([]byte, bool, error) {
 
 		return []byte("Activity Result."), false, nil
@@ -446,7 +447,7 @@
 
 	poller := &TaskPoller{
 		Engine:          s.engine,
-		Domain:          s.testRawHistoryDomainName,
+		Namespace:       s.testRawHistoryNamespaceName,
 		TaskList:        taskList,
 		Identity:        identity,
 		DecisionHandler: dtHandler,
@@ -456,29 +457,29 @@
 	}
 
 	// this function poll events from history side
-	getHistoryWithLongPoll := func(domain string, workflowID string, token []byte, isLongPoll bool) ([]*workflow.DataBlob, []byte) {
-		responseInner, err := s.engine.GetWorkflowExecutionHistory(createContext(), &workflow.GetWorkflowExecutionHistoryRequest{
-			Domain: common.StringPtr(domain),
-			Execution: &workflow.WorkflowExecution{
-				WorkflowId: common.StringPtr(workflowID),
+	getHistoryWithLongPoll := func(namespace string, workflowID string, token []byte, isLongPoll bool) ([]*commonpb.DataBlob, []byte) {
+		responseInner, err := s.engine.GetWorkflowExecutionHistory(NewContext(), &workflowservice.GetWorkflowExecutionHistoryRequest{
+			Namespace: namespace,
+			Execution: &executionpb.WorkflowExecution{
+				WorkflowId: workflowID,
 			},
 			// since the page size have essential no relation with number of events..
 			// so just use a really larger number, to test whether long poll works
-			MaximumPageSize: common.Int32Ptr(100),
-			WaitForNewEvent: common.BoolPtr(isLongPoll),
+			MaximumPageSize: 100,
+			WaitForNewEvent: isLongPoll,
 			NextPageToken:   token,
 		})
 		s.Nil(err)
 		return responseInner.RawHistory, responseInner.NextPageToken
 	}
 
-	getHistory := func(domain string, workflowID string, token []byte) ([]*workflow.DataBlob, []byte) {
-		responseInner, err := s.engine.GetWorkflowExecutionHistory(createContext(), &workflow.GetWorkflowExecutionHistoryRequest{
-			Domain: common.StringPtr(domain),
-			Execution: &workflow.WorkflowExecution{
-				WorkflowId: common.StringPtr(workflowID),
+	getHistory := func(namespace string, workflowID string, token []byte) ([]*commonpb.DataBlob, []byte) {
+		responseInner, err := s.engine.GetWorkflowExecutionHistory(NewContext(), &workflowservice.GetWorkflowExecutionHistoryRequest{
+			Namespace: namespace,
+			Execution: &executionpb.WorkflowExecution{
+				WorkflowId: workflowID,
 			},
-			MaximumPageSize: common.Int32Ptr(int32(100)),
+			MaximumPageSize: int32(100),
 			NextPageToken:   token,
 		})
 		s.Nil(err)
@@ -486,29 +487,29 @@
 	}
 
 	serializer := persistence.NewPayloadSerializer()
-	convertBlob := func(blobs []*workflow.DataBlob) []*workflow.HistoryEvent {
-		events := []*workflow.HistoryEvent{}
+	convertBlob := func(blobs []*commonpb.DataBlob) []*eventpb.HistoryEvent {
+		events := []*eventpb.HistoryEvent{}
 		for _, blob := range blobs {
-			s.True(blob.GetEncodingType() == workflow.EncodingTypeThriftRW)
-			blobEvents, err := serializer.DeserializeBatchEvents(&persistence.DataBlob{
-				Encoding: common.EncodingTypeThriftRW,
+			s.True(blob.GetEncodingType() == commonpb.EncodingType_Proto3)
+			blobEvents, err := serializer.DeserializeBatchEvents(&serialization.DataBlob{
+				Encoding: common.EncodingTypeProto3,
 				Data:     blob.Data,
 			})
-			s.Nil(err)
+			s.NoError(err)
 			events = append(events, blobEvents...)
 		}
 		return events
 	}
 
-	var blobs []*workflow.DataBlob
+	var blobs []*commonpb.DataBlob
 	var token []byte
 
-	var allEvents []*workflow.HistoryEvent
-	var events []*workflow.HistoryEvent
+	var allEvents []*eventpb.HistoryEvent
+	var events []*eventpb.HistoryEvent
 
 	// here do a long pull (which return immediately with at least the WorkflowExecutionStarted)
 	start := time.Now()
-	blobs, token = getHistoryWithLongPoll(s.testRawHistoryDomainName, workflowID, token, true)
+	blobs, token = getHistoryWithLongPoll(s.testRawHistoryNamespaceName, workflowID, token, true)
 	events = convertBlob(blobs)
 	allEvents = append(allEvents, events...)
 	s.True(time.Now().Before(start.Add(time.Second * 5)))
@@ -522,7 +523,7 @@
 		s.Logger.Info("PollAndProcessDecisionTask", tag.Error(errDecision1))
 	})
 	start = time.Now()
-	blobs, token = getHistoryWithLongPoll(s.testRawHistoryDomainName, workflowID, token, true)
+	blobs, token = getHistoryWithLongPoll(s.testRawHistoryNamespaceName, workflowID, token, true)
 	events = convertBlob(blobs)
 	allEvents = append(allEvents, events...)
 	s.True(time.Now().After(start.Add(time.Second * 5)))
@@ -539,7 +540,7 @@
 		s.Logger.Info("PollAndProcessDecisionTask", tag.Error(errDecision2))
 	})
 	for token != nil {
-		blobs, token = getHistoryWithLongPoll(s.testRawHistoryDomainName, workflowID, token, true)
+		blobs, token = getHistoryWithLongPoll(s.testRawHistoryNamespaceName, workflowID, token, true)
 		events = convertBlob(blobs)
 		allEvents = append(allEvents, events...)
 	}
@@ -562,7 +563,7 @@
 	allEvents = nil
 	token = nil
 	for {
-		blobs, token = getHistory(s.testRawHistoryDomainName, workflowID, token)
+		blobs, token = getHistory(s.testRawHistoryNamespaceName, workflowID, token)
 		events = convertBlob(blobs)
 		allEvents = append(allEvents, events...)
 		if token == nil {
@@ -932,414 +933,4 @@
 	resp, err = getHistory(s.namespace, execution, firstEventID, common.EndEventID, token)
 	s.NoError(err)
 	s.Equal(1, len(resp.HistoryBatches))
-<<<<<<< HEAD
-}
-
-func (s *integrationSuite) TestGetWorkflowExecutionRawHistory_All() {
-	workflowID := "integration-get-workflow-history-raw-events-all"
-	workflowTypeName := "integration-get-workflow-history-raw-events-all-type"
-	tasklistName := "integration-get-workflow-history-raw-events-all-tasklist"
-	identity := "worker1"
-	activityName := "activity_type1"
-
-	workflowType := &commonpb.WorkflowType{Name: workflowTypeName}
-
-	taskList := &tasklistpb.TaskList{Name: tasklistName}
-
-	// Start workflow execution
-	request := &workflowservice.StartWorkflowExecutionRequest{
-		RequestId:                           uuid.New(),
-		Namespace:                           s.namespace,
-		WorkflowId:                          workflowID,
-		WorkflowType:                        workflowType,
-		TaskList:                            taskList,
-		Input:                               nil,
-		ExecutionStartToCloseTimeoutSeconds: 100,
-		TaskStartToCloseTimeoutSeconds:      1,
-		Identity:                            identity,
-	}
-
-	we, err := s.engine.StartWorkflowExecution(NewContext(), request)
-	s.NoError(err)
-	execution := &executionpb.WorkflowExecution{
-		WorkflowId: workflowID,
-		RunId:      we.GetRunId(),
-	}
-
-	s.Logger.Info("StartWorkflowExecution", tag.WorkflowRunID(we.RunId))
-
-	// decider logic
-	activityScheduled := false
-	activityData := int32(1)
-	// var signalEvent *eventpb.HistoryEvent
-	dtHandler := func(execution *executionpb.WorkflowExecution, wt *commonpb.WorkflowType,
-		previousStartedEventID, startedEventID int64, history *eventpb.History) ([]byte, []*decisionpb.Decision, error) {
-
-		if !activityScheduled {
-			activityScheduled = true
-			buf := new(bytes.Buffer)
-			s.Nil(binary.Write(buf, binary.LittleEndian, activityData))
-
-			return nil, []*decisionpb.Decision{{
-				DecisionType: decisionpb.DecisionType_ScheduleActivityTask,
-				Attributes: &decisionpb.Decision_ScheduleActivityTaskDecisionAttributes{
-					ScheduleActivityTaskDecisionAttributes: &decisionpb.ScheduleActivityTaskDecisionAttributes{
-						ActivityId:                    "1",
-						ActivityType:                  &commonpb.ActivityType{Name: activityName},
-						TaskList:                      taskList,
-						Input:                         buf.Bytes(),
-						ScheduleToCloseTimeoutSeconds: 100,
-						ScheduleToStartTimeoutSeconds: 25,
-						StartToCloseTimeoutSeconds:    50,
-						HeartbeatTimeoutSeconds:       25,
-					},
-				}}}, nil
-		}
-
-		return nil, []*decisionpb.Decision{{
-			DecisionType: decisionpb.DecisionType_CompleteWorkflowExecution,
-			Attributes: &decisionpb.Decision_CompleteWorkflowExecutionDecisionAttributes{
-				CompleteWorkflowExecutionDecisionAttributes: &decisionpb.CompleteWorkflowExecutionDecisionAttributes{
-					Result: []byte("Done"),
-				}},
-		}}, nil
-	}
-
-	// activity handler
-	atHandler := func(execution *executionpb.WorkflowExecution, activityType *commonpb.ActivityType,
-		activityID string, input []byte, taskToken []byte) ([]byte, bool, error) {
-
-		return []byte("Activity Result"), false, nil
-	}
-
-	poller := &TaskPoller{
-		Engine:          s.engine,
-		Namespace:       s.namespace,
-		TaskList:        taskList,
-		Identity:        identity,
-		DecisionHandler: dtHandler,
-		ActivityHandler: atHandler,
-		Logger:          s.Logger,
-		T:               s.T(),
-	}
-
-	// this function poll events from history side
-	pageSize := 1
-	getHistory := func(namespace string, execution *executionpb.WorkflowExecution,
-		token []byte) (*workflowservice.GetWorkflowExecutionRawHistoryResponse, error) {
-
-		return s.engine.GetWorkflowExecutionRawHistory(NewContext(), &workflowservice.GetWorkflowExecutionRawHistoryRequest{
-			Namespace:       namespace,
-			Execution:       execution,
-			MaximumPageSize: int32(pageSize),
-			NextPageToken:   token,
-		})
-	}
-
-	serializer := persistence.NewPayloadSerializer()
-
-	convertBlob := func(blobs []*commonpb.DataBlob) []*eventpb.HistoryEvent {
-		var events []*eventpb.HistoryEvent
-		for _, blob := range blobs {
-			s.True(blob.GetEncodingType() == commonpb.EncodingType_Proto3)
-			blobEvents, err := serializer.DeserializeBatchEvents(&serialization.DataBlob{
-				Encoding: common.EncodingTypeProto3,
-				Data:     blob.Data,
-			})
-			s.NoError(err)
-			events = append(events, blobEvents...)
-		}
-		return events
-	}
-
-	var blobs []*commonpb.DataBlob
-	var token []byte
-
-	resp, err := getHistory(s.namespace, execution, token)
-	s.NoError(err)
-	s.True(len(resp.RawHistory) == pageSize)
-	blobs = append(blobs, resp.RawHistory...)
-	token = resp.NextPageToken
-	if token != nil {
-		resp, err := getHistory(s.namespace, execution, token)
-		s.NoError(err)
-		s.Equal(0, len(resp.RawHistory))
-		s.Nil(resp.NextPageToken)
-	}
-	// until now, only start event and decision task scheduled should be in the history
-	events := convertBlob(blobs)
-	s.True(len(events) == 2)
-
-	// poll so workflow will make progress, and get history from the very begining
-	poller.PollAndProcessDecisionTask(false, false)
-	blobs = nil
-	token = nil
-
-	for continuePaging := true; continuePaging; continuePaging = len(token) != 0 {
-		resp, err = getHistory(s.namespace, execution, token)
-		s.NoError(err)
-		s.True(len(resp.RawHistory) <= pageSize)
-		blobs = append(blobs, resp.RawHistory...)
-		token = resp.NextPageToken
-	}
-	// now, there shall be 3 batches of events:
-	// 1. start event and decision task scheduled;
-	// 2. decision task started
-	// 3. decision task completed and activity task scheduled
-	events = convertBlob(blobs)
-	s.True(len(blobs) == 3)
-	s.True(len(events) == 5)
-
-	blobs = nil
-	token = nil
-	// continue the workflow by processing activity
-	poller.PollAndProcessActivityTask(false)
-	for continuePaging := true; continuePaging; continuePaging = len(token) != 0 {
-		resp, err = getHistory(s.namespace, execution, token)
-		s.NoError(err)
-		s.True(len(resp.RawHistory) <= pageSize)
-		blobs = append(blobs, resp.RawHistory...)
-		token = resp.NextPageToken
-	}
-
-	// now, there shall be 5 batches of events:
-	// 1. start event and decision task scheduled;
-	// 2. decision task started
-	// 3. decision task completed and activity task scheduled
-	// 4. activity task started
-	// 5. activity task completed and decision task scheduled
-	events = convertBlob(blobs)
-	s.True(len(blobs) == 5)
-	s.True(len(events) == 8)
-
-	blobs = nil
-	token = nil
-	// continue the workflow by processing decision, after this, workflow shall end
-	poller.PollAndProcessDecisionTask(false, false)
-
-	for continuePaging := true; continuePaging; continuePaging = len(token) != 0 {
-		resp, err = getHistory(s.namespace, execution, token)
-		s.NoError(err)
-		s.True(len(resp.RawHistory) <= pageSize)
-		blobs = append(blobs, resp.RawHistory...)
-		token = resp.NextPageToken
-	}
-	// now, there shall be 7 batches of events:
-	// 1. start event and decision task scheduled;
-	// 2. decision task started
-	// 3. decision task completed and activity task scheduled
-	// 4. activity task started
-	// 5. activity task completed and decision task scheduled
-	// 6. decision task started
-	// 7. decision task completed and workflow execution completed
-	events = convertBlob(blobs)
-	s.True(len(blobs) == 7)
-	s.True(len(events) == 11)
-}
-
-func (s *integrationSuite) TestPollForWorkflowExecutionRawHistory_All() {
-	workflowID := "integration-poll-for-workflow-raw-history-events-long-poll-test-all"
-	workflowTypeName := "integration-poll-for-workflow-raw-history-events-long-poll-test-all-type"
-	tasklistName := "integration-poll-for-workflow-raw-history-events-long-poll-test-all-tasklist"
-	identity := "worker1"
-	activityName := "activity_type1"
-
-	workflowType := &commonpb.WorkflowType{}
-	workflowType.Name = workflowTypeName
-
-	taskList := &tasklistpb.TaskList{}
-	taskList.Name = tasklistName
-
-	// Start workflow execution
-	request := &workflowservice.StartWorkflowExecutionRequest{
-		RequestId:                           uuid.New(),
-		Namespace:                           s.namespace,
-		WorkflowId:                          workflowID,
-		WorkflowType:                        workflowType,
-		TaskList:                            taskList,
-		Input:                               nil,
-		ExecutionStartToCloseTimeoutSeconds: 100,
-		TaskStartToCloseTimeoutSeconds:      1,
-		Identity:                            identity,
-	}
-
-	we, err0 := s.engine.StartWorkflowExecution(NewContext(), request)
-	s.Nil(err0)
-
-	s.Logger.Info("StartWorkflowExecution", tag.WorkflowRunID(we.RunId))
-
-	// decider logic
-	activityScheduled := false
-	activityData := int32(1)
-	// var signalEvent *eventpb.HistoryEvent
-	dtHandler := func(execution *executionpb.WorkflowExecution, wt *commonpb.WorkflowType,
-		previousStartedEventID, startedEventID int64, history *eventpb.History) ([]byte, []*decisionpb.Decision, error) {
-
-		if !activityScheduled {
-			activityScheduled = true
-			buf := new(bytes.Buffer)
-			s.Nil(binary.Write(buf, binary.LittleEndian, activityData))
-
-			return nil, []*decisionpb.Decision{{
-				DecisionType: decisionpb.DecisionType_ScheduleActivityTask,
-				Attributes: &decisionpb.Decision_ScheduleActivityTaskDecisionAttributes{
-					ScheduleActivityTaskDecisionAttributes: &decisionpb.ScheduleActivityTaskDecisionAttributes{
-						ActivityId:                    strconv.Itoa(int(1)),
-						ActivityType:                  &commonpb.ActivityType{Name: activityName},
-						TaskList:                      taskList,
-						Input:                         buf.Bytes(),
-						ScheduleToCloseTimeoutSeconds: 100,
-						ScheduleToStartTimeoutSeconds: 25,
-						StartToCloseTimeoutSeconds:    50,
-						HeartbeatTimeoutSeconds:       25,
-					},
-				},
-			}}, nil
-		}
-
-		return nil, []*decisionpb.Decision{{
-			DecisionType: decisionpb.DecisionType_CompleteWorkflowExecution,
-			Attributes: &decisionpb.Decision_CompleteWorkflowExecutionDecisionAttributes{
-				CompleteWorkflowExecutionDecisionAttributes: &decisionpb.CompleteWorkflowExecutionDecisionAttributes{
-					Result: []byte("Done."),
-				},
-			}}}, nil
-	}
-
-	// activity handler
-	atHandler := func(execution *executionpb.WorkflowExecution, activityType *commonpb.ActivityType,
-		activityID string, input []byte, taskToken []byte) ([]byte, bool, error) {
-
-		return []byte("Activity Result."), false, nil
-	}
-
-	poller := &TaskPoller{
-		Engine:          s.engine,
-		Namespace:       s.namespace,
-		TaskList:        taskList,
-		Identity:        identity,
-		DecisionHandler: dtHandler,
-		ActivityHandler: atHandler,
-		Logger:          s.Logger,
-		T:               s.T(),
-	}
-
-	// this function poll events from history side
-	getHistoryWithLongPoll := func(namespace string, workflowID string, token []byte) ([]*commonpb.DataBlob, []byte) {
-		responseInner, err := s.engine.PollForWorkflowExecutionRawHistory(NewContext(), &workflowservice.PollForWorkflowExecutionRawHistoryRequest{
-			Namespace: namespace,
-			Execution: &executionpb.WorkflowExecution{
-				WorkflowId: workflowID,
-			},
-			// since the page size have essential no relation with number of events..
-			// so just use a really larger number, to test whether long poll works
-			MaximumPageSize: 100,
-			NextPageToken:   token,
-		})
-		s.Nil(err)
-
-		return responseInner.RawHistory, responseInner.NextPageToken
-	}
-
-	getHistory := func(namespace string, workflowID string, token []byte) ([]*commonpb.DataBlob, []byte) {
-		responseInner, err := s.engine.GetWorkflowExecutionRawHistory(NewContext(), &workflowservice.GetWorkflowExecutionRawHistoryRequest{
-			Namespace: namespace,
-			Execution: &executionpb.WorkflowExecution{
-				WorkflowId: workflowID,
-			},
-			MaximumPageSize: int32(100),
-			NextPageToken:   token,
-		})
-		s.Nil(err)
-
-		return responseInner.RawHistory, responseInner.NextPageToken
-	}
-
-	serializer := persistence.NewPayloadSerializer()
-	convertBlob := func(blobs []*commonpb.DataBlob) []*eventpb.HistoryEvent {
-		events := []*eventpb.HistoryEvent{}
-		for _, blob := range blobs {
-			s.True(blob.GetEncodingType() == commonpb.EncodingType_Proto3)
-			blobEvents, err := serializer.DeserializeBatchEvents(&serialization.DataBlob{
-				Encoding: common.EncodingTypeProto3,
-				Data:     blob.Data,
-			})
-			s.Nil(err)
-			events = append(events, blobEvents...)
-		}
-		return events
-	}
-
-	var blobs []*commonpb.DataBlob
-	var token []byte
-
-	var allEvents []*eventpb.HistoryEvent
-	var events []*eventpb.HistoryEvent
-
-	// here do a long pull (which return immediately with at least the WorkflowExecutionStarted)
-	start := time.Now()
-	blobs, token = getHistoryWithLongPoll(s.namespace, workflowID, token)
-	events = convertBlob(blobs)
-	allEvents = append(allEvents, events...)
-	s.True(time.Now().Before(start.Add(time.Second * 5)))
-	s.NotEmpty(events)
-	s.NotNil(token)
-
-	// here do a long pull and check # of events and time elapsed
-	// make first decision to schedule activity, this should affect the long poll above
-	time.AfterFunc(time.Second*8, func() {
-		_, errDecision1 := poller.PollAndProcessDecisionTask(false, false)
-		s.Logger.Info("PollAndProcessDecisionTask", tag.Error(errDecision1))
-	})
-	start = time.Now()
-	blobs, token = getHistoryWithLongPoll(s.namespace, workflowID, token)
-	events = convertBlob(blobs)
-	allEvents = append(allEvents, events...)
-	s.True(time.Now().After(start.Add(time.Second * 5)))
-	s.NotEmpty(events)
-	s.NotNil(token)
-
-	// finish the activity and poll all events
-	time.AfterFunc(time.Second*5, func() {
-		errActivity := poller.PollAndProcessActivityTask(false)
-		s.Logger.Info("PollAndProcessDecisionTask", tag.Error(errActivity))
-	})
-	time.AfterFunc(time.Second*8, func() {
-		_, errDecision2 := poller.PollAndProcessDecisionTask(false, false)
-		s.Logger.Info("PollAndProcessDecisionTask", tag.Error(errDecision2))
-	})
-	for token != nil {
-		blobs, token = getHistoryWithLongPoll(s.namespace, workflowID, token)
-		events = convertBlob(blobs)
-		allEvents = append(allEvents, events...)
-	}
-
-	// there are total 11 events
-	//  1. WorkflowExecutionStarted
-	//  2. DecisionTaskScheduled
-	//  3. DecisionTaskStarted
-	//  4. DecisionTaskCompleted
-	//  5. ActivityTaskScheduled
-	//  6. ActivityTaskStarted
-	//  7. ActivityTaskCompleted
-	//  8. DecisionTaskScheduled
-	//  9. DecisionTaskStarted
-	// 10. DecisionTaskCompleted
-	// 11. WorkflowExecutionCompleted
-	s.Equal(11, len(allEvents))
-
-	// test non long poll
-	allEvents = nil
-	token = nil
-	for {
-		blobs, token = getHistory(s.namespace, workflowID, token)
-		events = convertBlob(blobs)
-		allEvents = append(allEvents, events...)
-		if token == nil {
-			break
-		}
-	}
-	s.Equal(11, len(allEvents))
-=======
->>>>>>> 651a26b2
 }